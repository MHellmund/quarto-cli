--- conflicted
+++ resolved
@@ -24,7 +24,6 @@
 import {
   DependencyFile,
   Format,
-  FormatDependency,
   FormatExtras,
   FormatPandoc,
   isHtmlOutput,
@@ -147,17 +146,8 @@
   let allDefaults = await generateDefaults(options) || {};
   let printAllDefaults = ld.cloneDeep(allDefaults) as FormatPandoc;
 
-  // capture any filterParams implied by our arguments or formatExtras
-  const filterParams = {} as Record<string, unknown>;
-
-  // the "observable" filter is a special value that results in us
-  // just signaling our standard filter chain that the observable
-  // filter should be active
-  const kObservableFilter = "observable";
-  if (sysFilters.includes(kObservableFilter)) {
-    filterParams[kObservableFilter] = true;
-    sysFilters = sysFilters.filter((filter) => filter !== kObservableFilter);
-  }
+  // capture any filterParams in the FormatExtras
+  const formatFilterParams = {} as Record<string, unknown>;
 
   // see if there are extras
   const htmlPostprocessors: Array<(doc: Document) => Promise<string[]>> = [];
@@ -265,10 +255,10 @@
     allDefaults.filters = allDefaults.filters.map(pandocMetadataPath);
 
     // Capture any format filter params
-    const extrasFilterParams = extras[kFilterParams];
-    if (extrasFilterParams) {
-      Object.keys(extrasFilterParams).forEach((key) => {
-        filterParams[key] = extrasFilterParams[key];
+    const filterParams = extras[kFilterParams];
+    if (filterParams) {
+      Object.keys(filterParams).forEach((key) => {
+        formatFilterParams[key] = filterParams[key];
       });
     }
   }
@@ -304,7 +294,7 @@
     args,
     options,
     allDefaults,
-    filterParams,
+    formatFilterParams,
   );
 
   // remove selected args and defaults if we are handling some things on behalf of pandoc
@@ -402,80 +392,6 @@
   return pathWithForwardSlashes(path);
 }
 
-export function resolveDependencies(
-  dependencies: FormatDependency[],
-  inputDir: string,
-  libDir: string,
-) {
-  // resolve dependencies
-  const metaTemplate = ld.template(
-    `<meta name="<%- name %>" content="<%- value %>"/>`,
-  );
-  const scriptTemplate = ld.template(
-    `<script <%- attribs %> src="<%- href %>"></script>`,
-  );
-  const stylesheetTempate = ld.template(
-    `<link <%- attribs %> href="<%- href %>" rel="stylesheet" />`,
-  );
-  const rawLinkTemplate = ld.template(
-    `<link href="<%- href %>" rel="<%- rel %>" />`,
-  );
-
-  const lines: string[] = [];
-
-  for (const dependency of dependencies) {
-    const dir = dependency.version
-      ? `${dependency.name}-${dependency.version}`
-      : dependency.name;
-    const targetDir = join(inputDir, libDir, dir);
-    // deno-lint-ignore no-explicit-any
-    const copyDep = (file: DependencyFile, template?: any) => {
-      const targetPath = join(targetDir, file.name);
-      ensureDirSync(dirname(targetPath));
-      Deno.copyFileSync(file.path, targetPath);
-      if (template) {
-        const attribs = file.attribs
-          ? Object.entries(file.attribs).map((entry) => {
-            const attrib = `${entry[0]}=${entry[1]}`;
-            return attrib;
-          }).join(" ")
-          : "";
-        const href = join(libDir, dir, file.name);
-        lines.push(template({ href, attribs }));
-      }
-    };
-    if (dependency.meta) {
-      Object.keys(dependency.meta).forEach((name) => {
-        lines.push(metaTemplate({ name, value: dependency.meta![name] }));
-      });
-    }
-    if (dependency.scripts) {
-      dependency.scripts.forEach((script) => copyDep(script, scriptTemplate));
-    }
-    if (dependency.stylesheets) {
-      dependency.stylesheets.forEach((stylesheet) =>
-        copyDep(stylesheet, stylesheetTempate)
-      );
-    }
-    if (dependency.links) {
-      dependency.links.forEach((link) => {
-        lines.push(rawLinkTemplate(link));
-      });
-    }
-    if (dependency.resources) {
-      dependency.resources.forEach((resource) => copyDep(resource));
-    }
-  }
-
-  // write to external file
-  const dependenciesHead = sessionTempFile({
-    prefix: "dependencies",
-    suffix: ".html",
-  });
-  Deno.writeTextFileSync(dependenciesHead, lines.join("\n"));
-  return dependenciesHead;
-}
-
 async function resolveExtras(
   projectExtras: FormatExtras,
   formatExtras: FormatExtras,
@@ -515,21 +431,8 @@
       format.pandoc,
     );
 
-    // resolve html dependencies from extras
-    if (extras?.html?.[kDependencies]) {
-      // convert dependencies into head html
-      const dependenciesHead = resolveDependencies(
-        extras.html[kDependencies]!,
-        inputDir,
-        libDir,
-      );
-      delete extras.html[kDependencies];
-
-      // add to header includes
-      extras[kIncludeInHeader] = [dependenciesHead].concat(
-        extras[kIncludeInHeader] || [],
-      );
-    }
+    // resolve dependencies
+    extras = resolveDependencies(extras, inputDir, libDir);
 
     // body envelope to includes (project body envelope always wins)
     if (extras.html?.[kBodyEnvelope] && projectExtras.html?.[kBodyEnvelope]) {
@@ -543,8 +446,6 @@
   return extras;
 }
 
-<<<<<<< HEAD
-=======
 function resolveDependencies(
   extras: FormatExtras,
   inputDir: string,
@@ -620,7 +521,6 @@
   return extras;
 }
 
->>>>>>> 4dda664b
 function resolveBodyEnvelope(extras: FormatExtras) {
   // deep copy to not mutate caller's object
   extras = ld.cloneDeep(extras);
