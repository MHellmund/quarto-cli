/*
 * capabilities.ts
 *
 * Copyright (C) 2020-2022 Posit Software, PBC
 */

import { basename, join } from "path/mod.ts";

import * as ld from "../../core/lodash.ts";
import { formatResourcePath } from "../../core/resources.ts";

import { pandocListFormats } from "../../core/pandoc/pandoc-formats.ts";
import { JupyterCapabilitiesEx } from "../../core/jupyter/types.ts";
import { jupyterCapabilities } from "../../core/jupyter/capabilities.ts";
import { jupyterKernelspecs } from "../../core/jupyter/kernels.ts";

export interface Capabilities {
  formats: string[];
  themes: string[];
  python?: JupyterCapabilitiesEx;
}

export async function capabilities(): Promise<Capabilities> {
  const caps = {
    formats: await formats(),
    themes: await themes(),
    python: await jupyterCapabilities(),
  };

  // provide extended capabilities
  if (caps.python) {
    const pythonEx = caps.python as JupyterCapabilitiesEx;
    if (pythonEx.jupyter_core) {
      pythonEx.kernels = Array.from((await jupyterKernelspecs()).values());
    }
    pythonEx.venv = !pythonEx.conda;
  }

  return caps;
}

async function formats() {
  const formats = await pandocListFormats();

  const commonFormats = [
    "html",
    "pdf",
    "docx",
    "odt",
    "pptx",
    "beamer",
    "revealjs",
    "gfm",
    "epub",
<<<<<<< HEAD
    "dashboard",
=======
    "email",
>>>>>>> f56cd9cd
  ];

  const excludedFormats = [
    "bibtex",
    "biblatex",
    "csljson",
  ];

  return ld.difference(
    commonFormats.concat(ld.difference(formats, commonFormats)),
    excludedFormats,
  );
}

async function themes() {
  const themesPath = formatResourcePath("html", join("bootstrap", "themes"));
  const themes: string[] = ["default"];
  const kScss = ".scss";
  for await (const dirEntry of Deno.readDir(themesPath)) {
    if (dirEntry.isFile && dirEntry.name.endsWith(kScss)) {
      themes.push(basename(dirEntry.name, kScss));
    }
  }
  return themes;
}<|MERGE_RESOLUTION|>--- conflicted
+++ resolved
@@ -52,11 +52,8 @@
     "revealjs",
     "gfm",
     "epub",
-<<<<<<< HEAD
     "dashboard",
-=======
     "email",
->>>>>>> f56cd9cd
   ];
 
   const excludedFormats = [
