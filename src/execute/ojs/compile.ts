/*
* compile.ts
*
* Copyright (C) 2021 by RStudio, PBC
*
*/

import * as ld from "../../core/lodash.ts";
import { dirname, join, relative, resolve } from "path/mod.ts";
import { warning } from "log/mod.ts";

import { parseModule } from "observablehq/parser";

import { Format, kDependencies } from "../../config/types.ts";
import { ExecuteResult, PandocIncludes } from "../../execute/types.ts";
import {
  kCapLoc,
  kCellClasses,
  kCellColumn,
  kCellFigAlign,
  kCellFigAlt,
  kCellFigColumn,
  kCellFigEnv,
  kCellFigLink,
  kCellFigPos,
  kCellFigScap,
  kCellLabel,
  kCellPanel,
  kCellTblColumn,
  kCodeSummary,
  kFigCapLoc,
  kIncludeAfterBody,
  kIncludeInHeader,
  kSelfContained,
  kTblCapLoc,
} from "../../config/constants.ts";
import { RenderContext } from "../../command/render/types.ts";
import { ProjectContext } from "../../project/types.ts";

import {
  isJavascriptCompatible,
  isMarkdownOutput,
} from "../../config/format.ts";

import { resolveDependencies } from "../../command/render/pandoc.ts";
import {
  extractResourceDescriptionsFromOJSChunk,
  makeSelfContainedResources,
  ResourceDescription,
  uniqueResources,
} from "./extract-resources.ts";
import { ojsParseError } from "./errors.ts";

import { ojsSimpleWalker } from "./ojs-tools.ts";

import {
  kCellFigCap,
  kCellFigSubCap,
  kCellLstCap,
  kCellLstLabel,
  kCodeFold,
  kCodeLineNumbers,
  kCodeOverflow,
  kEcho,
  kError,
  kEval,
  kInclude,
  kLayoutNcol,
  kLayoutNrow,
  kOutput,
} from "../../config/constants.ts";

import { asHtmlId } from "../../core/html.ts";
import { TempContext } from "../../core/temp.ts";
import { quartoConfig } from "../../core/quarto.ts";
import { mergeConfigs } from "../../core/config.ts";
import { formatResourcePath } from "../../core/resources.ts";
import { logError } from "../../core/log.ts";
import { breakQuartoMd, QuartoMdCell } from "../../core/lib/break-quarto-md.ts";

import {
  asMappedString,
  mappedDiff,
  MappedString,
  mappedString,
} from "../../core/mapped-text.ts";
import { languagesInMarkdown } from "../engine-shared.ts";

import {
  pandocBlock,
  pandocCode,
  pandocDiv,
  pandocRawStr,
} from "../../core/pandoc/codegen.ts";

import {
  EitherString,
  join as mappedJoin,
} from "../../core/lib/mapped-text.ts";

export interface OjsCompileOptions {
  source: string;
  format: Format;
  markdown: MappedString;
  libDir: string;
  temp: TempContext;
  project?: ProjectContext;
  ojsBlockLineNumbers: number[];
}

export interface OjsCompileResult {
  markdown: string;
  filters?: string[];
  includes?: PandocIncludes;
  resourceFiles?: string[];
}

interface SubfigureSpec {
  caption?: string;
}

// TODO decide how source code is presented, we've lost this
// feature from the ojs-engine move
export async function ojsCompile(
  options: OjsCompileOptions,
): Promise<OjsCompileResult> {
  const { markdown, project, ojsBlockLineNumbers } = options;

  if (!isJavascriptCompatible(options.format)) {
    return { markdown: markdown.value };
  }
  const languages = languagesInMarkdown(markdown.value);
  if (!languages.has("ojs") && !languages.has("dot")) {
    return { markdown: markdown.value };
  }

  const projDir = project?.dir;
  const selfContained = options.format.pandoc?.[kSelfContained] ?? false;
  const isHtmlMarkdown = isMarkdownOutput(options.format.pandoc, [
    "gfm",
    "commonmark",
  ]);

  const output = await breakQuartoMd(markdown, true);

  let ojsCellID = 0;
  let ojsBlockIndex = 0; // this is different from ojsCellID because of inline cells.
  const userIds: Set<string> = new Set();

  const scriptContents: string[] = [];

  const ojsRuntimeDir = resolve(
    dirname(options.source),
    options.libDir + "/ojs",
  );
  const docDir = dirname(options.source);
  const rootDir = projDir ?? "./";
  const runtimeToDoc = relative(ojsRuntimeDir, docDir);
  const runtimeToRoot = relative(ojsRuntimeDir, rootDir);
  const docToRoot = relative(docDir, rootDir);
  scriptContents.push(`window._ojs.paths.runtimeToDoc = "${runtimeToDoc}";`);
  scriptContents.push(`window._ojs.paths.runtimeToRoot = "${runtimeToRoot}";`);
  scriptContents.push(`window._ojs.paths.docToRoot = "${docToRoot}";`);
  scriptContents.push(
    `window._ojs.selfContained = ${selfContained};`,
  );

  interface ModuleCell {
    methodName: string;
    cellName?: string;
    inline?: boolean;
    source: string; // FIXME we want this to be the serialization output of a MappedString;
  }
  const moduleContents: ModuleCell[] = [];

  function interpret(jsSrc: MappedString, inline: boolean, lenient: boolean) {
    const inlineStr = inline ? "inline-" : "";
    const methodName = lenient ? "interpretLenient" : "interpret";
    moduleContents.push({
      methodName,
      cellName: `ojs-${inlineStr}cell-${ojsCellID}`,
      inline,

      // FIXME This here is the big problem now. We'd like to send
      // jsSrc as is,
      //
      // but moduleContents needs to be JSON-serializable in order for
      // the runtime to interpret it. But that gives problems with
      // respect to our ability to compute offsets etc.
      source: jsSrc.value,
    });
  }

  const ls: EitherString[] = [];
  const resourceFiles: string[] = [];
  const pageResources: ResourceDescription[] = [];
  const ojsViews = new Set<string>();
  const ojsIdentifiers = new Set<string>();

  for (const cell of output.cells) {
    const errorVal =
      (cell.options?.[kError] ?? options.format.execute?.[kError] ??
        false) as boolean;
    const handleOJSCell = async (
      cell: QuartoMdCell,
      mdClassList?: string[],
    ) => {
      const cellSrcStr = cell.source;
      const userCellId = () => {
        const chooseId = (label: string) => {
          const htmlLabel = asHtmlId(label as string);
          if (userIds.has(htmlLabel)) {
            // FIXME explain error better to avoid confusion
            // that might come up under id canonicalization
            throw new Error(`FATAL: duplicate label ${htmlLabel}`);
          } else {
            userIds.add(htmlLabel);
            return htmlLabel;
          }
        };
        if (cell.options?.label) {
          return chooseId(cell.options.label as string);
        } else if (cell.options?.[kCellLstLabel]) {
          return chooseId(cell.options[kCellLstLabel] as string);
        } else {
          return undefined;
        }
      };
      const bumpOjsCellIdString = () => {
        ojsCellID += 1;
        return `ojs-cell-${ojsCellID}`;
      };
      const ojsId = bumpOjsCellIdString();
      const userId = userCellId();
      const attrs = [];

      const hasFigureLabel = () => {
        if (!cell.options?.label) {
          return false;
        }
        return (cell.options.label as string).startsWith("fig-");
      };
      const hasFigureSubCaptions = () => {
        // FIXME figure out runtime type validation. This should check
        // if fig-subcap is an array of strings.
        //
        // WAITING for YAML schemas + validation
        return cell.options?.[kCellFigSubCap];
      };

      interface SourceInfo {
        start: number;
        end: number;
        cellType: string;
      }
      interface ParsedCellInfo {
        info: SourceInfo[];
      }

      const cellStartingLoc = ojsBlockLineNumbers[ojsBlockIndex++] || 0;
      if (cellStartingLoc === 0) {
        warning(
          "OJS block count mismatch. Line number reporting is likely to be wrong",
        );
      }

      // deno-lint-ignore no-explicit-any
      const handleError = (err: any, cellSrc: MappedString) => {
        const div = pandocDiv({
          classes: ["quarto-ojs-syntax-error"],
        });
        const msg = String(err).split("\n")[0].trim().replace(
          / *\(\d+:\d+\)$/,
          "",
        );
        ojsParseError(err, cellSrc);

        const preDiv = pandocBlock("````")({
          classes: ["numberLines", "java"],
          attrs: [
            `startFrom="${cellStartingLoc - 1}"`,
            `syntax-error-position="${err.pos}"`,
            `source-offset="${cell.sourceOffset}"`,
          ],
        });
        preDiv.push(pandocRawStr(cell.sourceVerbatim.value));
        div.push(preDiv);
        const errMsgDiv = pandocDiv({
          classes: ["cell-output", "cell-output-error"],
        });
        const calloutDiv = pandocDiv({
          classes: ["callout-important"],
        });
        const [_heading, fullMsg] = msg.split(": ");
        calloutDiv.push(
          pandocRawStr(
            `#### OJS Syntax Error (line ${
              err.loc.line +
              cellStartingLoc + cell.sourceStartLine -
              1
            }, column ${err.loc.column + 1})`,
          ),
        );
        calloutDiv.push(pandocRawStr(`${fullMsg}`));
        errMsgDiv.push(calloutDiv);
        div.push(errMsgDiv);
        div.emit(ls);
      };

      let nCells = 0;
      const parsedCells: ParsedCellInfo[] = [];

      try {
        const parse = parseModule(cellSrcStr.value);
        let info: SourceInfo[] = [];
        const flushSeqSrc = () => {
          parsedCells.push({ info });
          for (let i = 1; i < info.length; ++i) {
            parsedCells.push({ info: [] });
          }
          info = [];
        };
        ojsSimpleWalker(parse, {
          // deno-lint-ignore no-explicit-any
          Cell(node: any) {
            if (node.id && node.id.type === "ViewExpression") {
              ojsViews.add(node.id.id.name);
            } else if (node.id && node.id.type === "Identifier") {
              ojsIdentifiers.add(node.id.name);
            }
            if (
              node.id === null &&
              node.body.type !== "ImportDeclaration"
            ) {
              info.push({
                start: node.start,
                end: node.end,
                cellType: "expression",
              });
              flushSeqSrc();
            } else {
              info.push({
                start: node.start,
                end: node.end,
                cellType: "declaration",
              });
            }
          },
        });
        nCells = parse.cells.length;
        if (info.length > 0) {
          flushSeqSrc();
        }
      } catch (e) {
        if (e instanceof SyntaxError) {
          handleError(e, cellSrcStr);
          return;
        } else {
          logError(e);
          throw new Error();
        }
      }

      pageResources.push(
        ...(await extractResourceDescriptionsFromOJSChunk(
          cellSrcStr,
          dirname(options.source),
          projDir,
        )),
      );

      const hasManyRowsCols = () => {
        // FIXME figure out runtime type validation. This should check
        // if ncol and nrow are positive integers
        //
        // WAITING for YAML schemas + validation
        const cols = cell.options?.[kLayoutNcol];
        const rows = cell.options?.[kLayoutNrow];
        return (Number(cols) && (Number(cols) > 1)) ||
          (Number(rows) && (Number(rows) > 1)) ||
          (nCells > 1);
      };
      const nCol = () => {
        const col = cell.options
          ?.[kLayoutNcol] as (string | number | undefined);
        if (!col) {
          return 1;
        }
        return Number(col);
      };
      const nRow = () => {
        const row = cell.options
          ?.[kLayoutNrow] as (string | number | undefined);
        if (!row) {
          return Math.ceil(nCells / nCol());
        }
        return Number(row);
      };
      const hasSubFigures = () => {
        return hasFigureSubCaptions() ||
          (hasManyRowsCols() && ((nRow() * nCol()) > 1));
      };
      const idPlacement = () => {
        if (
          hasSubFigures() ||
          cell.options?.[kCellLstLabel]
        ) {
          return "outer";
        } else {
          return "inner";
        }
      };

      const keysToNotSerialize = new Set([
        kEcho,
        kCellLabel,
        kCellFigCap,
        kCellFigSubCap,
        kCellFigScap,
        kCapLoc,
        kFigCapLoc,
        kTblCapLoc,
        kCellFigColumn,
        kCellTblColumn,
        kCellFigLink,
        kCellFigAlign,
        kCellFigEnv,
        kCellFigPos,
        kCellFigAlt, // FIXME see if it's possible to do this right wrt accessibility
        kOutput,
        kCellLstCap,
        kCellLstLabel,
        kCodeFold,
        kCodeLineNumbers,
        kCodeSummary,
        kCodeOverflow,
        kCellClasses,
        kCellPanel,
        kCellColumn,
        "include.hidden",
        "source.hidden",
        "plot.hidden",
        "output.hidden",
        "echo.hidden",
      ]);

      for (const [key, value] of Object.entries(cell.options || {})) {
        if (!keysToNotSerialize.has(key)) {
          const t = typeof value;
          if (t === "object") {
            attrs.push(`${key}="${JSON.stringify(value)}"`);
          } else if (t === "string") {
            attrs.push(`${key}=${JSON.stringify(value)}`);
          } else if (t === "number") {
            attrs.push(`${key}="${value}"`);
          } else if (t === "boolean") {
            attrs.push(`${key}=${value}`);
          } else {
            throw new Error(`Can't serialize yaml metadata value of type ${t}`);
          }
        }
      }
      const outputVal = cell.options?.[kOutput] ??
        options.format.execute[kOutput] ?? true;
      if (outputVal === "all") {
        attrs.push(`output="all"`);
      }
      if (cell.options?.[kCellLstCap]) {
        attrs.push(`caption="${cell.options?.[kCellLstCap]}"`);
      }
      const classes = (cell.options?.classes as (undefined | string[])) || [];
      if (typeof cell.options?.panel === "string") {
        classes.push(`panel-${cell.options?.panel}`);
      }
      if (typeof cell.options?.column === "string") {
        classes.push(`column-${cell.options?.column}`);
      }
      if (typeof cell.options?.[kCapLoc] === "string") {
        classes.push(`caption-${cell.options?.[kCapLoc]}`);
      }
      if (typeof cell.options?.[kFigCapLoc] === "string") {
        classes.push(`fig-cap-location-${cell.options?.[kFigCapLoc]}`);
      }
      if (typeof cell.options?.[kTblCapLoc] === "string") {
        classes.push(`tbl-cap-location-${cell.options?.[kTblCapLoc]}`);
      }
      if (typeof cell.options?.[kCellFigColumn] === "string") {
        classes.push(`fig-caption-${cell.options?.[kCellFigColumn]}`);
      }
      if (typeof cell.options?.[kCellTblColumn] === "string") {
        classes.push(`fig-caption-${cell.options?.[kCellTblColumn]}`);
      }

      const evalVal = cell.options?.[kEval] ?? options.format.execute[kEval] ??
        true;
      const echoVal = cell.options?.[kEcho] ?? options.format.execute[kEcho] ??
        true;

      const div = pandocDiv({
        id: idPlacement() === "outer" ? userId : undefined,
        classes: [
          "cell",
          ...classes,
        ],
        attrs,
      });

      const includeVal = cell.options?.[kInclude] ??
        options.format.execute[kInclude] ?? true;

      const srcClasses = mdClassList ?? ["js", "cell-code"];
      const srcAttrs = [];

      // the only effect of echoVal in OJS blocks
      // is to hide the div. We need source always to pinpoint
      // errors in source in case of runtime errors.
      //
      // FIXME This is
      // potentially wrong in the presence of !includeVal
      if (!echoVal) {
        srcClasses.push("hidden");
      }

      if (cell.options?.[kCodeOverflow] === "wrap") {
        srcClasses.push("code-overflow-wrap");
      } else if (cell.options?.[kCodeOverflow] === "scroll") {
        srcClasses.push("code-overflow-scroll");
      }

      // options.format.render?.[kCodeFold] appears to use "none"
      // for "not set", so we interpret "none" as undefined
      if (
        asUndefined(options.format.render?.[kCodeFold], "none") ??
          cell.options?.[kCodeFold]
      ) {
        srcAttrs.push(`${kCodeFold}="${cell.options?.[kCodeFold]}"`);
      }

      if (cell.options?.[kCodeLineNumbers]) {
        srcAttrs.push(
          `${kCodeLineNumbers}="${cell.options?.[kCodeLineNumbers]}"`,
        );
      }

      const srcConfig = {
        classes: srcClasses.slice(),
        attrs: srcAttrs.slice(),
      };

      // only emit interpret if eval is true
      if (evalVal) {
        interpret(cell.source, false, errorVal);
      }

      // handle output of computation
      const outputCellClasses = ["cell-output", "cell-output-display"];
      if (!outputVal || !includeVal) {
        outputCellClasses.push("hidden");
      }

      if (echoVal === "fenced") {
        const ourAttrs = srcConfig.attrs.slice();
        // we replace js with java so that we "fool" pandoc by having it
        // not recognize triple backticks
        const ourClasses = srcConfig.classes.filter((d) => d !== "js");
        ourClasses.push("java");
        ourAttrs.push(
          `startFrom="${cellStartingLoc - 1}"`,
          `source-offset="${cell.sourceOffset}"`,
        );
        const srcDiv = pandocBlock("````")({
          classes: ourClasses,
          attrs: ourAttrs,
        });
        srcDiv.push(pandocRawStr(cell.sourceVerbatim.value));
        div.push(srcDiv);
      }

      // if "echo: fenced", then we've already printed the source
      // and it's neatly localized: don't repeat it
      //
      // in addition, if we're emitting html-friendly markdown
      // (as opposed to "html", which is what we do most of the time),
      // then pandoc will clobber our classes and our runtime error
      // reporting things will break anyway. So just don't emit
      // the source in that case.
      const shouldEmitSource = (echoVal !== "fenced" &&
        !(echoVal === false && isHtmlMarkdown));

      const makeSubFigures = (specs: SubfigureSpec[]) => {
        let subfigIx = 1;
        const cellInfo = ([] as SourceInfo[]).concat(
          ...(parsedCells.map((n) => n.info)),
        );
        for (const spec of specs) {
          const outputDiv = (hasFigureLabel() ? pandocDiv : pandocFigure)({
            classes: outputCellClasses,
          });
          const outputInnerDiv = pandocDiv({
            id: userId && `${userId}-${subfigIx}`,
          });
          const innerInfo = parsedCells[subfigIx - 1].info;
          const ojsDiv = pandocDiv({
            id: `${ojsId}-${subfigIx}`,
            attrs: [`nodetype="${cellInfo[subfigIx - 1].cellType}"`],
          });

          if (
            shouldEmitSource &&
            innerInfo.length > 0 && srcConfig !== undefined
          ) {
            const ourAttrs = srcConfig.attrs.slice();
            // compute offset from cell start to div start
            const linesSkipped =
              cellSrcStr.value.substring(0, innerInfo[0].start).split("\n")
                .length;

            ourAttrs.push(
              `startFrom="${
                cellStartingLoc + cell.sourceStartLine - 1 +
                linesSkipped
              }"`,
            );
            ourAttrs.push(`source-offset="-${innerInfo[0].start}"`);
            const srcDiv = pandocCode({
              attrs: ourAttrs,
              classes: srcConfig.classes,
            });
            srcDiv.push(pandocRawStr(
              cellSrcStr.value.substring(
                innerInfo[0].start,
                innerInfo[innerInfo.length - 1].end,
              ),
            ));
            div.push(srcDiv);
          }
          subfigIx++;
          outputDiv.push(outputInnerDiv);
          outputInnerDiv.push(ojsDiv);
          if (spec.caption) {
            // FIXME does this also need figcaption?
            outputInnerDiv.push(pandocRawStr(spec.caption as string));
          }
          div.push(outputDiv);
        }
      };

      if (!hasFigureSubCaptions() && hasManyRowsCols()) {
        const cellCount = Math.max(nRow() * nCol(), nCells, 1);
        const specs = [];
        for (let i = 0; i < cellCount; ++i) {
          specs.push({ caption: "" });
        }
        makeSubFigures(specs);
        if (cell.options?.[kCellFigCap]) {
          if (hasFigureLabel()) {
            div.push(pandocRawStr(cell.options[kCellFigCap] as string));
          } else {
            const cap = pandocFigCaption();
            div.push(cap);
            cap.push(pandocRawStr(cell.options[kCellFigCap] as string));
          }
        }
      } else if (hasFigureSubCaptions()) {
        let subCap = (cell.options?.[kCellFigSubCap]) as string[] | true;
        if (subCap === true) {
          subCap = [""];
        }
        if (!Array.isArray(subCap)) {
          subCap = [subCap];
        }
        if (
          hasManyRowsCols() &&
          (subCap as string[]).length !==
            (nRow() * nCol())
        ) {
          throw new Error(
            "Cannot have subcaptions and multi-row/col layout with mismatched number of cells",
          );
        }
        const specs = (subCap as string[]).map(
          (caption) => ({ caption }),
        );
        makeSubFigures(specs);
        if (cell.options?.[kCellFigCap]) {
          const cap = pandocFigCaption();
          div.push(cap);
          cap.push(pandocRawStr(cell.options[kCellFigCap] as string));
        }
      } else {
        // FIXME: this should include better file and LOC information!
        if (parsedCells.length === 0) {
          throw new Error(
            `Fatal: OJS cell starting on line ${cellStartingLoc} is empty. OJS cells require at least one declaration.`,
          );
        }
        const innerInfo = parsedCells[0].info;
        if (innerInfo.length > 0 && srcConfig !== undefined) {
          const ourAttrs = srcConfig.attrs.slice();
          // compute offset from cell start to div start
          const linesSkipped =
            cellSrcStr.value.substring(0, innerInfo[0].start).split("\n")
              .length;
          ourAttrs.push(
            `startFrom="${
              cellStartingLoc + cell.sourceStartLine - 1 +
              linesSkipped
            }"`,
          );
          ourAttrs.push(`source-offset="-${innerInfo[0].start}"`);
          if (shouldEmitSource) {
            const srcDiv = pandocCode({
              attrs: ourAttrs,
              classes: srcConfig.classes,
            });
            srcDiv.push(
              pandocRawStr(
                cellSrcStr.value.substring(
                  innerInfo[0].start,
                  innerInfo[0].end,
                ),
              ),
            );
            div.push(srcDiv);
          }
        }
        const outputDiv = (hasFigureLabel() ? pandocDiv : pandocFigure)({
          id: idPlacement() === "inner" ? userId : undefined,
          classes: outputCellClasses,
        });
        div.push(outputDiv);
        outputDiv.push(pandocDiv({
          id: ojsId,
          attrs: [`nodetype="${innerInfo[0].cellType}"`],
        }));
        if (cell.options?.[kCellFigCap]) {
          if (hasFigureLabel()) {
            outputDiv.push(pandocRawStr(cell.options[kCellFigCap] as string));
          } else {
            const cap = pandocFigCaption();
            outputDiv.push(cap);
            cap.push(pandocRawStr(cell.options[kCellFigCap] as string));
          }
        }
      }

      div.emit(ls);
    };

    if (
      cell.cell_type === "raw" ||
      cell.cell_type === "markdown" ||
      cell.cell_type === "math"
    ) {
      // The lua filter is in charge of this, we're a NOP.
      ls.push(cell.source);
    } else if (cell.cell_type?.language === "dot") {
      const newCell = {
        ...cell,
        "cell_type": {
          language: "ojs",
        },
        source: mappedString(cell.source, ["dot`\n", {
          start: 0,
          end: cell.source.value.length,
        }, "\n`"]),
      };
      await handleOJSCell(newCell, ["dot", "cell-code"]);
    } else if (cell.cell_type?.language === "ojs") {
      await handleOJSCell(cell);
    } else {
      // we just echo these cells while break-quarto-md doesn't know better.
      ls.push(`\n\`\`\`{${cell.cell_type.language}}`);
      ls.push(cell.source);
      ls.push("```");
    }
  }

  if (selfContained) {
    const selfContainedPageResources = await makeSelfContainedResources(
      pageResources,
      docDir,
    );
    const resolver = JSON.stringify(
      Object.fromEntries(Array.from(selfContainedPageResources)),
    );
    scriptContents.unshift(
      `window._ojs.runtime.setLocalResolver(${resolver});`,
    );
  } else {
    for (const resource of uniqueResources(pageResources)) {
      resourceFiles.push(resource.filename);
    }
  }

  // Handle shiny input and output YAML declarations
  // deno-lint-ignore no-explicit-any
  const serverMetadata = options.format.metadata?.server as any;
  const normalizeMetadata = (key: string, def: string[]) => {
    if (
      !serverMetadata ||
      (serverMetadata["type"] !== "shiny") ||
      !serverMetadata[key]
    ) {
      return def;
    }
    if (typeof serverMetadata[key] === "string") {
      return [serverMetadata[key]];
    } else {
      return serverMetadata[key];
    }
  };
  const shinyInputMetadata = normalizeMetadata("ojs-export", ["viewof"]);
  const shinyOutputMetadata = normalizeMetadata("ojs-import", []);
  const shinyInputs = new Set<string>();
  const shinyInputExcludes = new Set<string>();

  if (serverMetadata?.["ojs-exports"]) {
    throw new Error(
      "Document metadata contains server.ojs-exports; did you mean 'ojs-export' instead?",
    );
  }
  if (serverMetadata?.["ojs-imports"]) {
    throw new Error(
      "Document metadata contains server.ojs-imports; did you mean 'ojs-import' instead?",
    );
  }

  let importAllViews = false;
  let importEverything = false;

  for (const shinyInput of shinyInputMetadata) {
    if (shinyInput === "viewof") {
      importAllViews = true;
    } else if (shinyInput === "all") {
      importEverything = true;
    } else if (shinyInput.startsWith("~")) {
      shinyInputExcludes.add(shinyInput.slice(1));
    } else {
      shinyInputs.add(shinyInput);
    }
  }

  const resultSet = new Set<string>();
  if (importEverything) {
    for (const el of ojsViews) {
      resultSet.add(el);
    }
    for (const el of ojsIdentifiers) {
      resultSet.add(el);
    }
  }
  if (importAllViews) {
    for (const el of ojsViews) {
      resultSet.add(el);
    }
  }
  for (const el of shinyInputs) {
    resultSet.add(el);
  }
  for (const el of shinyInputExcludes) {
    resultSet.delete(el);
  }

  for (const el of resultSet) {
    moduleContents.push({
      methodName: "interpretQuiet",
      source: `shinyInput('${el}')`,
    });
  }

  for (const el of shinyOutputMetadata) {
    moduleContents.push({
      methodName: "interpretQuiet",
      source: `${el} = shinyOutput('${el}')`,
    });
  }

  // finish script by calling runtime's "done with new source" handler,
  scriptContents.push("window._ojs.runtime.interpretFromScriptTags();");

  // script to append
  const afterBody = [
    `<script type="ojs-module-contents">`,
    JSON.stringify({ contents: moduleContents }),
    `</script>`,
    `<script type="module">`,
    ...scriptContents,
    `</script>`,
  ]
    .join("\n");
  const includeAfterBodyFile = options.temp.createFile();
  Deno.writeTextFileSync(includeAfterBodyFile, afterBody);

  // we need to inline esbuild-bundle.js rather than link to it in order
  // for ojs to work in non-webserver contexts. <script type="module"></script> runs into CORS restrictions

  const extras = resolveDependencies(
    {
      html: {
        [kDependencies]: [ojsFormatDependency(selfContained)],
      },
    },
    dirname(options.source),
    options.libDir,
    options.temp,
  );

  const ojsBundleTempFiles = [];
  // FIXME is this the correct way to specify a resources path in quarto?
  if (selfContained) {
    const ojsBundleFilename = join(
      quartoConfig.sharePath(),
      "formats/html/ojs/esbuild-bundle.js",
      // "formats/html/ojs/ojs-bundle.js",
      // "formats/html/ojs/stdlib.js",
    );
    const ojsBundle = [
      `<script type="module">`,
      Deno.readTextFileSync(ojsBundleFilename),
      `</script>`,
    ];

    const filename = options.temp.createFile();
    Deno.writeTextFileSync(filename, ojsBundle.join("\n"));
    ojsBundleTempFiles.push(filename);
  }

  // copy ojs dependencies and inject references to them into the head
  const includeInHeader = [
    ...(extras?.[kIncludeInHeader] || []),
    ...ojsBundleTempFiles,
  ];

  return {
    markdown: mappedJoin(ls, "\n").value,
    filters: [
      "ojs",
    ],
    includes: {
      [kIncludeInHeader]: includeInHeader,
      [kIncludeAfterBody]: [includeAfterBodyFile],
    },
    resourceFiles,
  };
}

export async function ojsExecuteResult(
  context: RenderContext,
  executeResult: ExecuteResult,
  ojsBlockLineNumbers: number[],
) {
  executeResult = ld.cloneDeep(executeResult);

  const source = Deno.readTextFileSync(context.target.source);

  const mappedMarkdown = mappedDiff(
    asMappedString(source),
    executeResult.markdown,
  );

  // evaluate ojs chunks
  const { markdown, includes, filters, resourceFiles } = await ojsCompile({
    source: context.target.source,
    format: context.format,
    markdown: mappedMarkdown,
    libDir: context.libDir,
    project: context.project,
    temp: context.options.temp,
    ojsBlockLineNumbers,
  });

  // merge in results
  executeResult.markdown = markdown;

  if (includes) {
    executeResult.includes = mergeConfigs(
      includes,
      executeResult.includes || {},
    );
  }
  if (filters) {
    executeResult.filters = (executeResult.filters || []).concat(filters);
  }

  return {
    executeResult,
    resourceFiles: resourceFiles || [],
  };
}

// deno-lint-ignore no-explicit-any
function asUndefined(value: any, test: any) {
  if (value === test) {
    return undefined;
  }
  return value;
}

function ojsFormatDependency(selfContained: boolean) {
  const ojsResource = (resource: string) =>
    formatResourcePath(
      "html",
      join("ojs", resource),
    );
  const ojsDependency = (
    resource: string,
    attribs?: Record<string, string>,
  ) => ({
    name: resource,
    path: ojsResource(resource),
    attribs,
  });

  // we potentially skip scripts here because we might need to force
  // them to be inline in case we are running in a file:/// context.
  const scripts = selfContained ? [] : [
    ojsDependency("esbuild-bundle.js", { type: "module" }),
    // ojsDependency("ojs-bundle.js", { type: "module" }),
    // ojsDependency("stdlib.js", { type: "module" })
  ];
  return {
    name: "quarto-ojs",
    stylesheets: [
      ojsDependency("quarto-ojs.css"),
    ],
    scripts,
  };
<<<<<<< HEAD
}
=======
}

// minimal pandoc emitting code

interface PandocNode {
  emit: (s: string[]) => void;
}

function pandocRawStr(content: string) {
  return {
    emit: (ls: string[]) => ls.push(content),
  };
}

function pandocHtmlBlock(elementName: string) {
  return function (
    opts?: {
      id?: string;
      classes?: string[];
      attrs?: string[];
    },
  ) {
    let { id, classes, attrs } = opts || {};
    if (classes === undefined) {
      classes = [];
    }
    if (attrs === undefined) {
      attrs = [];
    }

    const contents: PandocNode[] = [];
    function attrString() {
      const strs = [];
      if (id) {
        strs.push(`id="${id}"`);
      }
      if (classes!.length) {
        strs.push(`class="${classes!.join(" ")}"`);
      }
      if (attrs) {
        strs.push(...attrs.map((attr) => `data-${attr}`));
      }
      return strs.join(" ");
    }

    return {
      push: function (s: PandocNode) {
        contents.push(s);
      },
      emit: function (ls: string[]) {
        ls.push(`\n<${elementName} ${attrString()}>`);
        for (const entry of contents) {
          entry.emit(ls);
        }
        ls.push(`\n</${elementName}>\n`);
      },
    };
  };
}

function pandocBlock(delimiter: string) {
  return function (
    opts: {
      id?: string;
      classes?: string[];
      attrs?: string[];
    } | undefined,
  ) {
    let { id, classes, attrs } = opts || {};
    if (classes === undefined) {
      classes = [];
    }
    if (attrs === undefined) {
      attrs = [];
    }

    const contents: PandocNode[] = [];
    function attrString() {
      const strs = [];
      if (id) {
        strs.push(`#${id}`);
      }
      if (classes) {
        strs.push(...classes.map((c) => `.${c}`));
      }
      if (attrs) {
        strs.push(...attrs);
      }
      if (strs.length) {
        return `{${strs.join(" ")}}`;
      } else {
        return "{}";
      }
    }

    return {
      push: function (s: PandocNode) {
        contents.push(s);
      },
      emit: function (ls: string[]) {
        ls.push(`\n${delimiter}${attrString()}`);
        for (const entry of contents) {
          entry.emit(ls);
        }
        ls.push(`\n${delimiter}\n`);
      },
    };
  };
}

const pandocDiv = pandocHtmlBlock("div");
const pandocFigure = pandocHtmlBlock("figure");
const pandocFigCaption = pandocHtmlBlock("figcaption");
const pandocCode = pandocBlock("```");
>>>>>>> 7bcb4e27
<|MERGE_RESOLUTION|>--- conflicted
+++ resolved
@@ -1026,121 +1026,4 @@
     ],
     scripts,
   };
-<<<<<<< HEAD
-}
-=======
-}
-
-// minimal pandoc emitting code
-
-interface PandocNode {
-  emit: (s: string[]) => void;
-}
-
-function pandocRawStr(content: string) {
-  return {
-    emit: (ls: string[]) => ls.push(content),
-  };
-}
-
-function pandocHtmlBlock(elementName: string) {
-  return function (
-    opts?: {
-      id?: string;
-      classes?: string[];
-      attrs?: string[];
-    },
-  ) {
-    let { id, classes, attrs } = opts || {};
-    if (classes === undefined) {
-      classes = [];
-    }
-    if (attrs === undefined) {
-      attrs = [];
-    }
-
-    const contents: PandocNode[] = [];
-    function attrString() {
-      const strs = [];
-      if (id) {
-        strs.push(`id="${id}"`);
-      }
-      if (classes!.length) {
-        strs.push(`class="${classes!.join(" ")}"`);
-      }
-      if (attrs) {
-        strs.push(...attrs.map((attr) => `data-${attr}`));
-      }
-      return strs.join(" ");
-    }
-
-    return {
-      push: function (s: PandocNode) {
-        contents.push(s);
-      },
-      emit: function (ls: string[]) {
-        ls.push(`\n<${elementName} ${attrString()}>`);
-        for (const entry of contents) {
-          entry.emit(ls);
-        }
-        ls.push(`\n</${elementName}>\n`);
-      },
-    };
-  };
-}
-
-function pandocBlock(delimiter: string) {
-  return function (
-    opts: {
-      id?: string;
-      classes?: string[];
-      attrs?: string[];
-    } | undefined,
-  ) {
-    let { id, classes, attrs } = opts || {};
-    if (classes === undefined) {
-      classes = [];
-    }
-    if (attrs === undefined) {
-      attrs = [];
-    }
-
-    const contents: PandocNode[] = [];
-    function attrString() {
-      const strs = [];
-      if (id) {
-        strs.push(`#${id}`);
-      }
-      if (classes) {
-        strs.push(...classes.map((c) => `.${c}`));
-      }
-      if (attrs) {
-        strs.push(...attrs);
-      }
-      if (strs.length) {
-        return `{${strs.join(" ")}}`;
-      } else {
-        return "{}";
-      }
-    }
-
-    return {
-      push: function (s: PandocNode) {
-        contents.push(s);
-      },
-      emit: function (ls: string[]) {
-        ls.push(`\n${delimiter}${attrString()}`);
-        for (const entry of contents) {
-          entry.emit(ls);
-        }
-        ls.push(`\n${delimiter}\n`);
-      },
-    };
-  };
-}
-
-const pandocDiv = pandocHtmlBlock("div");
-const pandocFigure = pandocHtmlBlock("figure");
-const pandocFigCaption = pandocHtmlBlock("figcaption");
-const pandocCode = pandocBlock("```");
->>>>>>> 7bcb4e27
+}