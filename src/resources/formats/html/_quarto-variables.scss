<<<<<<< HEAD
=======
@use 'sass:color';
@import "bootstrap";
>>>>>>> 7c82ffb0

// Heading font size customization
$h1-font-size: 2.2rem !default;
$h2-font-size: 1.75rem !default;
$h3-font-size: 1.5rem !default;
$h4-font-size: 1.25rem !default;
$h5-font-size: 1.1rem !default;

// TODO: restore !default
$kbd-padding-y: 0.4rem;
$kbd-padding-x: 0.4rem;

// Body max-width
$max-width: 1400px !default;

// Speed up the default transition for the navbar
$transition-collapse: height 0.2s ease !default;

// notice colors
$notice-border-width: 3px !default;
$notice-bg-scale: -80% !default;
$notice-fill-scale: -20% !default;
$notice-border-scale: -50% !default;
$notice-color-scale: 40% !default;
$notice-link-scale: 20% !default;
$notice-margin-bottom: 1rem !default;
<<<<<<< HEAD
=======

// notice-warning
$notice-warning: $warning !default;
$notice-warning-color: shift-color(
  $notice-warning,
  $notice-color-scale
) !default;
$notice-warning-background: shift-color(
  $notice-warning,
  $notice-bg-scale
) !default;
$notice-warning-border: shift-color(
  $notice-warning,
  $notice-border-scale
) !default;
$notice-warning-link: shift-color($notice-warning, $notice-link-scale) !default;
$notice-warning-bg-img: url('data:image/svg+xml,<svg xmlns="http://www.w3.org/2000/svg" width="16" height="16" fill="#{$notice-warning-color}" class="bi bi-exclamation-triangle" viewBox="0 0 16 16"><path d="M7.938 2.016A.13.13 0 0 1 8.002 2a.13.13 0 0 1 .063.016.146.146 0 0 1 .054.057l6.857 11.667c.036.06.035.124.002.183a.163.163 0 0 1-.054.06.116.116 0 0 1-.066.017H1.146a.115.115 0 0 1-.066-.017.163.163 0 0 1-.054-.06.176.176 0 0 1 .002-.183L7.884 2.073a.147.147 0 0 1 .054-.057zm1.044-.45a1.13 1.13 0 0 0-1.96 0L.165 13.233c-.457.778.091 1.767.98 1.767h13.713c.889 0 1.438-.99.98-1.767L8.982 1.566z"/><path d="M7.002 12a1 1 0 1 1 2 0 1 1 0 0 1-2 0zM7.1 5.995a.905.905 0 1 1 1.8 0l-.35 3.507a.552.552 0 0 1-1.1 0L7.1 5.995z"/></svg>') !default;
>>>>>>> 7c82ffb0
<|MERGE_RESOLUTION|>--- conflicted
+++ resolved
@@ -1,8 +1,4 @@
-<<<<<<< HEAD
-=======
 @use 'sass:color';
-@import "bootstrap";
->>>>>>> 7c82ffb0
 
 // Heading font size customization
 $h1-font-size: 2.2rem !default;
@@ -28,24 +24,4 @@
 $notice-border-scale: -50% !default;
 $notice-color-scale: 40% !default;
 $notice-link-scale: 20% !default;
-$notice-margin-bottom: 1rem !default;
-<<<<<<< HEAD
-=======
-
-// notice-warning
-$notice-warning: $warning !default;
-$notice-warning-color: shift-color(
-  $notice-warning,
-  $notice-color-scale
-) !default;
-$notice-warning-background: shift-color(
-  $notice-warning,
-  $notice-bg-scale
-) !default;
-$notice-warning-border: shift-color(
-  $notice-warning,
-  $notice-border-scale
-) !default;
-$notice-warning-link: shift-color($notice-warning, $notice-link-scale) !default;
-$notice-warning-bg-img: url('data:image/svg+xml,<svg xmlns="http://www.w3.org/2000/svg" width="16" height="16" fill="#{$notice-warning-color}" class="bi bi-exclamation-triangle" viewBox="0 0 16 16"><path d="M7.938 2.016A.13.13 0 0 1 8.002 2a.13.13 0 0 1 .063.016.146.146 0 0 1 .054.057l6.857 11.667c.036.06.035.124.002.183a.163.163 0 0 1-.054.06.116.116 0 0 1-.066.017H1.146a.115.115 0 0 1-.066-.017.163.163 0 0 1-.054-.06.176.176 0 0 1 .002-.183L7.884 2.073a.147.147 0 0 1 .054-.057zm1.044-.45a1.13 1.13 0 0 0-1.96 0L.165 13.233c-.457.778.091 1.767.98 1.767h13.713c.889 0 1.438-.99.98-1.767L8.982 1.566z"/><path d="M7.002 12a1 1 0 1 1 2 0 1 1 0 0 1-2 0zM7.1 5.995a.905.905 0 1 1 1.8 0l-.35 3.507a.552.552 0 0 1-1.1 0L7.1 5.995z"/></svg>') !default;
->>>>>>> 7c82ffb0
+$notice-margin-bottom: 1rem !default;