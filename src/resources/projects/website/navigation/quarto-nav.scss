/*-- scss:functions --*/
// Our website navbar implementation will shift the body down
// to accomodate the navbar, but the height is variable. As a result
// we compute the height using JS, so it is perfect. This can lead to
// a content jump when the js executes, so place a padding there at render
// time to minimize this.
@function navbar-default-offset($theme) {
  $offsets: (
    darkly: 82px,
    flatly: 82px,
    litera: 67px,
    lumen: 68px,
    lux: 105px,
    materia: 96px,
    pulse: 89px,
    quartz: 82px,
    sandstone: 63px,
    simplex: 80px,
    sketchy: 68px,
    slate: 66px,
    zephyr: 76px,
  );

  $val: null;
  @if ($theme != null) {
    $val: quarto-map.get($offsets, $theme);
  }

  @if ($val != null) {
    @return $val;
  } @else {
    @return 64px;
  }
}

/*-- scss:defaults --*/
$content-padding-top: 14px !default;
$sidebar-glass-bg: #66666666 !default;
$sidebar-anim-duration: 0.15s !default;

/*-- scss:mixins --*/

/*-- scss:rules --*/

.quarto-container {
  min-height: calc(100vh - 132px);
}

footer.footer .nav-footer,
#quarto-header > nav {
  padding-left: 1em;
  padding-right: 1em;
}

nav[role="doc-toc"] {
  padding-left: 0.5em;
}

// content padding
#quarto-content > * {
  padding-top: $content-padding-top;
}

@include media-breakpoint-down(lg) {
  #quarto-content > * {
    padding-top: 0;
  }

  #quarto-content .subtitle {
    padding-top: $content-padding-top;
  }

  #quarto-content section:first-of-type h2:first-of-type {
    margin-top: 1rem;
  }
}

// headroom
.headroom-target,
header.headroom {
  will-change: transform;
  transition: transform 200ms linear;
  transition: position 200ms linear;
}

header.headroom--pinned {
  transform: translateY(0%);
}

header.headroom--unpinned {
  transform: translateY(-100%);
}

.navbar-container {
  width: 100%;
}

.navbar-brand {
  overflow: hidden;
  text-overflow: ellipsis;
}

.navbar-brand-container {
  max-width: calc(100% - 115px);
  min-width: 0;
  display: flex;
  align-items: center;

  @include media-breakpoint-up(lg) {
    margin-right: 1em;
  }
}

.navbar-brand.navbar-brand-logo {
  margin-right: 4px;
  display: inline-flex;
}

.navbar-toggler {
  flex-basis: content;
  flex-shrink: 0;
}

@include media-breakpoint-down(med) {
  .navbar {
    .navbar-toggler {
      order: -1;
      margin-right: 0.5em;
    }
  }
}

.navbar-logo {
  max-height: 24px;
  width: auto;
  padding-right: 4px;
}

nav .nav-item:not(.compact) {
  padding-top: 1px;
}

nav .nav-link i,
nav .dropdown-item i {
  padding-right: 1px;
}

.navbar-expand-lg .navbar-nav .nav-link {
  padding-left: 0.6rem;
  padding-right: 0.6rem;
}

nav .nav-item.compact .nav-link {
  padding-left: 0.5rem;
  padding-right: 0.5rem;
  font-size: 1.1rem;
}

.navbar {
  .quarto-navbar-tools {
    div.dropdown {
      display: inline-block;
    }
    .quarto-navigation-tool {
      color: $navbar-fg;
    }
    .quarto-navigation-tool:hover {
      color: $navbar-hl;
    }

    @include media-breakpoint-down(lg) {
      margin-top: 0.25em;
      padding-top: 0.75em;
      display: block;
      color: solid theme-dim($navbar-fg, 50%) 1px;
      text-align: center;
      vertical-align: middle;
      margin-right: auto;
    }
  }
}

.navbar-nav .dropdown-menu {
  min-width: 220px;
  font-size: 0.9rem;
}

.navbar {
  .navbar-nav {
    .nav-link.dropdown-toggle::after {
      opacity: 0.75;
      vertical-align: 0.175em;
    }
  }

  ul.dropdown-menu {
    padding-top: 0;
    padding-bottom: 0;
  }
  .dropdown-header {
    text-transform: uppercase;
    font-size: 0.8rem;
    padding: 0 0.5rem;
  }

  .dropdown-item {
    padding: 0.4rem 0.5rem;
    & > i.bi {
      margin-left: 0.1rem;
      margin-right: 0.25em;
    }
  }
}

.sidebar #quarto-search {
  margin-top: -1px;
  svg.aa-SubmitIcon {
    width: 16px;
    height: 16px;
  }
}

.sidebar-navigation a {
  color: inherit;
}

.sidebar-title {
  margin-top: 0.25rem;
  padding-bottom: 0.5rem;
  font-size: 1.3rem;
  line-height: 1.6rem;
  visibility: visible;
}

.sidebar-title > a {
  font-size: inherit;
  text-decoration: none;
}

.sidebar-title .sidebar-tools-main {
  margin-top: -6px;
}

.sidebar-header-stacked .sidebar-title {
  margin-top: 0.6rem;
}

.sidebar-logo {
  max-width: 90%;
  padding-bottom: 0.5rem;
}

.sidebar-logo-link {
  text-decoration: none;
}

.sidebar-navigation li a {
  text-decoration: none;
}

// Sidebar tools
.sidebar-navigation .quarto-navigation-tool {
  opacity: 0.7;
  font-size: 0.875rem;
}

#quarto-sidebar > nav > .sidebar-tools-main {
  margin-left: 14px;
}

.sidebar-tools-main {
  display: inline-flex;
  margin-left: 0px;
  order: 2;
}

.sidebar-tools-main:not(.tools-wide) {
  vertical-align: middle;
}

.sidebar-navigation .quarto-navigation-tool.dropdown-toggle::after {
  display: none;
}

// Sidebar navigation items
$sidebar-items-gap-spacing: 0.2em;
$sidebar-section-indent: 0.5em;
$sidebar-section-bottom-margin: 0.2em;

.sidebar.sidebar-navigation > * {
  padding-top: 1em;
}

.sidebar-item {
  margin-bottom: $sidebar-items-gap-spacing;
}

.sidebar-section {
  margin-top: $sidebar-items-gap-spacing;
  padding-left: $sidebar-section-indent;
  padding-bottom: $sidebar-section-bottom-margin;
}

.sidebar-item .sidebar-item-container {
  // Positions the link and dongle
  display: flex;
  justify-content: space-between;
}

.sidebar-item-toggle:hover {
  cursor: pointer;
}

.sidebar-item .sidebar-item-toggle .bi {
  // The dongle for opening and closing sections
  font-size: 0.7rem;
  text-align: center;
}

.sidebar-item .sidebar-item-toggle .bi-chevron-right::before {
  transition: transform 200ms ease;
}

.sidebar-item
  .sidebar-item-toggle[aria-expanded="false"]
  .bi-chevron-right::before {
  transform: none;
}

.sidebar-item
  .sidebar-item-toggle[aria-expanded="true"]
  .bi-chevron-right::before {
  transform: rotate(90deg);
}

.sidebar-navigation .sidebar-divider {
  margin-left: 0;
  margin-right: 0;
  margin-top: 0.5rem;
  margin-bottom: 0.5rem;
}

// Toggle the top secondary navigation bar
@include media-breakpoint-down(lg) {
  .quarto-secondary-nav {
    display: block;

    button.quarto-btn-toggle {
      margin-left: -0.75rem;
<<<<<<< HEAD
=======
      margin-right: 0.15rem;
>>>>>>> 95a67d60
    }

    nav.quarto-page-breadcrumbs {
      display: flex;
      align-items: center;
      padding-right: 1em;
      margin-left: -0.25em;

      a {
        text-decoration: none;
      }

      ol.breadcrumb {
        margin-bottom: 0;
      }
    }
  }
}

@include media-breakpoint-up(lg) {
  .quarto-secondary-nav {
    display: none;
  }
}

$sidebar-hl: if(
  $sidebar-hl,
  sidebar-hl,
  theme-contrast($nav-link-color, $sidebar-bg)
);
$sidebar-color: rgba($sidebar-fg, 1) !default;
$sidebar-hover-color: rgba($sidebar-hl, 0.8) !default;
$sidebar-active-color: $sidebar-hl !default;
$sidebar-disabled-color: rgba($sidebar-fg, 0.75) !default;

.quarto-secondary-nav .quarto-btn-toggle {
  color: $sidebar-color;
}

.quarto-secondary-nav[aria-expanded="false"]
  .quarto-btn-toggle
  .bi-chevron-right::before {
  transform: none;
}

.quarto-secondary-nav[aria-expanded="true"]
  .quarto-btn-toggle
  .bi-chevron-right::before {
  transform: rotate(90deg);
}

.quarto-secondary-nav .quarto-btn-toggle .bi-chevron-right::before {
  transition: transform 200ms ease;
}

.quarto-secondary-nav {
  cursor: pointer;
}

.quarto-secondary-nav-title {
  margin-top: 0.3em;
  color: $sidebar-color;
  padding-top: 4px;
}

.quarto-secondary-nav nav.quarto-page-breadcrumbs {
  color: $sidebar-color;
  a {
    color: $sidebar-color;
  }
  a:hover {
    color: $sidebar-hover-color;
  }
  .breadcrumb-item::before {
<<<<<<< HEAD
    color: $sidebar-color;
=======
    color: theme-dim($sidebar-color, 20%);
>>>>>>> 95a67d60
  }
}

div.sidebar-item-container {
  color: $sidebar-color;
  &:hover,
  &:focus {
    color: $sidebar-hover-color;
  }

  &.disabled {
    color: $sidebar-disabled-color;
  }

  .active,
  .show > .nav-link,
  .sidebar-link > code {
    color: $sidebar-active-color;
  }
}

div.sidebar.sidebar-navigation.rollup.quarto-sidebar-toggle-contents,
nav.sidebar.sidebar-navigation:not(.rollup) {
  @if $sidebar-bg {
    background-color: $sidebar-bg;
  } @else {
    background-color: $body-bg;
  }
}

@if $sidebar-border {
  .sidebar.sidebar-navigation:not(.rollup) {
    border-right: 1px solid $table-border-color !important;
  }
}

@include media-breakpoint-down(lg) {
  .sidebar-navigation .sidebar-item a,
  .nav-page .nav-page-text,
  .sidebar-navigation {
    font-size: $sidebar-font-size-collapse;
  }

  .sidebar-navigation ul.sidebar-section.depth1 .sidebar-section-item {
    font-size: $sidebar-font-size-section-collapse;
  }

  .sidebar-logo {
    display: none;
  }

  .sidebar.sidebar-navigation {
    position: static;
    border-bottom: 1px solid $table-border-color;
  }

  .sidebar.sidebar-navigation.collapsing {
    position: fixed;
    z-index: 1000;
  }

  .sidebar.sidebar-navigation.show {
    position: fixed;
    z-index: 1000;
  }

  .sidebar.sidebar-navigation {
    min-height: 100%;
  }

  nav.quarto-secondary-nav {
    @if $sidebar-bg {
      background-color: $sidebar-bg;
    } @else {
      background-color: $body-bg;
    }
    border-bottom: 1px solid $table-border-color;
  }

  .sidebar .sidebar-footer {
    visibility: visible;
    padding-top: 1rem;
    position: inherit;
  }

  .sidebar-tools-collapse {
    display: block;
  }
}

<<<<<<< HEAD
@include media-breakpoint-down(lg) {
  #quarto-sidebar .sidebar-menu-container {
    padding-right: 1em;
    white-space: nowrap;
  }

  #quarto-sidebar {
    transition: width $sidebar-anim-duration ease-in;
=======
#quarto-sidebar {
  transition: width $sidebar-anim-duration ease-in;
  > * {
    padding-right: 1em;
  }
}

@include media-breakpoint-down(lg) {
  #quarto-sidebar .sidebar-menu-container {
    white-space: nowrap;
    min-width: 225px;
>>>>>>> 95a67d60
  }

  #quarto-sidebar.show {
    transition: width $sidebar-anim-duration ease-out;
  }
}

@include media-breakpoint-up(lg) {
  #quarto-sidebar {
    display: flex;
    flex-direction: column;
  }
  .nav-page .nav-page-text,
  .sidebar-navigation .sidebar-section .sidebar-item {
    font-size: $sidebar-font-size-section;
  }

  .sidebar-navigation .sidebar-item {
    font-size: $sidebar-font-size;
  }

  .sidebar.sidebar-navigation {
    display: block;
    position: sticky;
  }

  .sidebar-search {
    width: 100%;
  }

  .sidebar .sidebar-footer {
    visibility: visible;
  }
}

@include media-breakpoint-down(lg) {
  #quarto-sidebar-glass {
    position: fixed;
    top: 0;
    bottom: 0;
    left: 0;
    right: 0;
    background-color: #ffffff00;
    transition: background-color $sidebar-anim-duration ease-in;
    z-index: -1;
  }

  #quarto-sidebar-glass.collapsing {
    z-index: $zindex-dropdown;
  }

  #quarto-sidebar-glass.show {
    transition: background-color $sidebar-anim-duration ease-out;
    background-color: $sidebar-glass-bg;
    z-index: $zindex-dropdown;
  }
}

.sidebar .sidebar-footer {
  padding: 0.5rem 1rem;
  align-self: flex-end;
  color: $text-muted;
  width: 100%;
}

<<<<<<< HEAD
.quarto-page-breadcrumbs .breadcrumb-item + .breadcrumb-item {
  padding-left: 0.35em;
}

.quarto-page-breadcrumbs .breadcrumb-item + .breadcrumb-item::before {
  padding-right: 0.35em;
=======
.quarto-page-breadcrumbs .breadcrumb-item + .breadcrumb-item,
.quarto-page-breadcrumbs .breadcrumb-item {
  padding-right: 0.33em;
  padding-left: 0;
}

.quarto-page-breadcrumbs .breadcrumb-item::before {
  padding-right: 0.33em;
>>>>>>> 95a67d60
}

.quarto-sidebar-footer {
  font-size: 0.875em;
}

.sidebar-section .bi-chevron-right {
  vertical-align: middle;
}

.sidebar-section .bi-chevron-right::before {
  font-size: 0.9em;
}

.notransition {
  -webkit-transition: none !important;
  -moz-transition: none !important;
  -o-transition: none !important;
  transition: none !important;
}

// This is used to suppress the focus borders on Chrome when the user is simply
// clicking with the mouse vs using the keyboard to move focus.
.btn:focus:not(:focus-visible) {
  box-shadow: none;
}

.page-navigation {
  display: flex;
  justify-content: space-between;
}

.nav-page {
  padding-bottom: 0.75em;
}

.nav-page .bi {
  font-size: 1.8rem;
  vertical-align: middle;
}

.nav-page .nav-page-text {
  padding-left: 0.25em;
  padding-right: 0.25em;
}

.nav-page a {
  color: $text-muted;
  text-decoration: none;
  display: flex;
  align-items: center;
}

.nav-page a:hover {
  color: $link-hover-color;
}

.toc-actions {
  display: flex;
}

.toc-actions p {
  margin-block-start: 0;
  margin-block-end: 0;
}

.toc-actions a {
  text-decoration: none;
  color: inherit;
  font-weight: 400;
}

.toc-actions a:hover {
  color: $link-hover-color;
}

.toc-actions .action-links {
  margin-left: 4px;
}

.sidebar nav[role="doc-toc"] .toc-actions .bi {
  margin-left: -4px;
  font-size: 0.7rem;
  color: $text-muted;
}

.sidebar nav[role="doc-toc"] .toc-actions .bi:before {
  padding-top: 3px;
}

#quarto-margin-sidebar .toc-actions .bi:before {
  margin-top: 0.3rem;
  font-size: 0.7rem;
  color: $text-muted;
  vertical-align: top;
}

.sidebar nav[role="doc-toc"] .toc-actions > div:first-of-type {
  margin-top: -3px;
}

#quarto-margin-sidebar .toc-actions p,
.sidebar nav[role="doc-toc"] .toc-actions p {
  font-size: $toc-font-size;
}

// border weight
// border style
.nav-footer {
  display: flex;
  justify-content: center;
  align-items: center;
  text-align: center;
  padding-top: 0.5rem;
  padding-bottom: 0.5rem;
  @if variable-exists(footer-bg) {
    background-color: $footer-bg;
  }
}

// Immediate set the top offset if a fixed top header is present
// This prevents a 'flash / jerk' when the page loads
body.nav-fixed {
  padding-top: navbar-default-offset($theme-name);
}

body:not(.floating) .nav-footer {
  @if variable-exists(footer-border) and $footer-border {
    @if variable-exists(footer-border-color) {
      border-top: 1px solid $footer-border-color;
    } @else {
      border-top: 1px solid $table-border-color;
    }
  }
}

.nav-footer-contents {
  color: $text-muted;
  margin-top: 0.25rem;
}

.nav-footer {
  min-height: 3.5em;
  color: $footer-fg;
  a {
    @if variable-exists(footer-fg) {
      color: $footer-fg;
    }
  }
}

@if variable-exists(footer-left-font-size) {
  .nav-footer .nav-footer-left {
    font-size: $footer-left-font-size;
  }
}

@if variable-exists(footer-center-font-size) {
  .nav-footer .nav-footer-center {
    font-size: $footer-center-font-size;
  }
}

@if variable-exists(footer-right-font-size) {
  .nav-footer .nav-footer-right {
    font-size: $footer-right-font-size;
  }
}

.nav-footer-left .footer-items,
.nav-footer-center .footer-items,
.nav-footer-right .footer-items {
  display: flex;
  padding-top: 0.3em;
  padding-bottom: 0.3em;
  margin-bottom: 0em;
}

.nav-footer-left .footer-items .nav-link,
.nav-footer-center .footer-items .nav-link,
.nav-footer-right .footer-items .nav-link {
  padding-left: 0.6em;
  padding-right: 0.6em;
}
.nav-footer-left {
  margin-right: auto;
}

.nav-footer-center {
  min-height: 3em;
  position: absolute;
  text-align: center;
  .footer-items {
    justify-content: center;
  }
}

@include media-breakpoint-down(md) {
  .nav-footer-center {
    margin-top: 3em;
  }
}

.nav-footer-right {
  margin-left: auto;
}

.navbar .quarto-reader-toggle.reader .quarto-reader-toggle-btn {
  background-color: $navbar-fg;
  border-radius: 3px;
}

.quarto-reader-toggle.reader.quarto-navigation-tool .quarto-reader-toggle-btn {
  background-color: $sidebar-fg;
  border-radius: 3px;
}

.quarto-reader-toggle .quarto-reader-toggle-btn {
  display: inline-flex;
  padding-left: 0.2em;
  padding-right: 0.2em;
  margin-left: -0.2em;
  margin-right: -0.2em;
  text-align: center;
}

.navbar .quarto-reader-toggle:not(.reader) .bi::before {
  background-image: url('data:image/svg+xml,<svg xmlns="http://www.w3.org/2000/svg" width="16" height="16" fill="#{colorToRGBA($navbar-fg)}" class="bi bi-body-text" viewBox="0 0 16 16"><path fill-rule="evenodd" d="M0 .5A.5.5 0 0 1 .5 0h4a.5.5 0 0 1 0 1h-4A.5.5 0 0 1 0 .5Zm0 2A.5.5 0 0 1 .5 2h7a.5.5 0 0 1 0 1h-7a.5.5 0 0 1-.5-.5Zm9 0a.5.5 0 0 1 .5-.5h5a.5.5 0 0 1 0 1h-5a.5.5 0 0 1-.5-.5Zm-9 2A.5.5 0 0 1 .5 4h3a.5.5 0 0 1 0 1h-3a.5.5 0 0 1-.5-.5Zm5 0a.5.5 0 0 1 .5-.5h5a.5.5 0 0 1 0 1h-5a.5.5 0 0 1-.5-.5Zm7 0a.5.5 0 0 1 .5-.5h3a.5.5 0 0 1 0 1h-3a.5.5 0 0 1-.5-.5Zm-12 2A.5.5 0 0 1 .5 6h6a.5.5 0 0 1 0 1h-6a.5.5 0 0 1-.5-.5Zm8 0a.5.5 0 0 1 .5-.5h5a.5.5 0 0 1 0 1h-5a.5.5 0 0 1-.5-.5Zm-8 2A.5.5 0 0 1 .5 8h5a.5.5 0 0 1 0 1h-5a.5.5 0 0 1-.5-.5Zm7 0a.5.5 0 0 1 .5-.5h7a.5.5 0 0 1 0 1h-7a.5.5 0 0 1-.5-.5Zm-7 2a.5.5 0 0 1 .5-.5h8a.5.5 0 0 1 0 1h-8a.5.5 0 0 1-.5-.5Zm0 2a.5.5 0 0 1 .5-.5h4a.5.5 0 0 1 0 1h-4a.5.5 0 0 1-.5-.5Zm0 2a.5.5 0 0 1 .5-.5h2a.5.5 0 0 1 0 1h-2a.5.5 0 0 1-.5-.5Z"/></svg>');
}

.navbar .quarto-reader-toggle.reader .bi::before {
  background-image: url('data:image/svg+xml,<svg xmlns="http://www.w3.org/2000/svg" width="16" height="16" fill="#{colorToRGBA($navbar-bg)}" class="bi bi-body-text" viewBox="0 0 16 16"><path fill-rule="evenodd" d="M0 .5A.5.5 0 0 1 .5 0h4a.5.5 0 0 1 0 1h-4A.5.5 0 0 1 0 .5Zm0 2A.5.5 0 0 1 .5 2h7a.5.5 0 0 1 0 1h-7a.5.5 0 0 1-.5-.5Zm9 0a.5.5 0 0 1 .5-.5h5a.5.5 0 0 1 0 1h-5a.5.5 0 0 1-.5-.5Zm-9 2A.5.5 0 0 1 .5 4h3a.5.5 0 0 1 0 1h-3a.5.5 0 0 1-.5-.5Zm5 0a.5.5 0 0 1 .5-.5h5a.5.5 0 0 1 0 1h-5a.5.5 0 0 1-.5-.5Zm7 0a.5.5 0 0 1 .5-.5h3a.5.5 0 0 1 0 1h-3a.5.5 0 0 1-.5-.5Zm-12 2A.5.5 0 0 1 .5 6h6a.5.5 0 0 1 0 1h-6a.5.5 0 0 1-.5-.5Zm8 0a.5.5 0 0 1 .5-.5h5a.5.5 0 0 1 0 1h-5a.5.5 0 0 1-.5-.5Zm-8 2A.5.5 0 0 1 .5 8h5a.5.5 0 0 1 0 1h-5a.5.5 0 0 1-.5-.5Zm7 0a.5.5 0 0 1 .5-.5h7a.5.5 0 0 1 0 1h-7a.5.5 0 0 1-.5-.5Zm-7 2a.5.5 0 0 1 .5-.5h8a.5.5 0 0 1 0 1h-8a.5.5 0 0 1-.5-.5Zm0 2a.5.5 0 0 1 .5-.5h4a.5.5 0 0 1 0 1h-4a.5.5 0 0 1-.5-.5Zm0 2a.5.5 0 0 1 .5-.5h2a.5.5 0 0 1 0 1h-2a.5.5 0 0 1-.5-.5Z"/></svg>');
}

.sidebar-navigation .quarto-reader-toggle:not(.reader) .bi::before {
  background-image: url('data:image/svg+xml,<svg xmlns="http://www.w3.org/2000/svg" width="16" height="16" fill="#{colorToRGBA($sidebar-fg)}" class="bi bi-body-text" viewBox="0 0 16 16"><path fill-rule="evenodd" d="M0 .5A.5.5 0 0 1 .5 0h4a.5.5 0 0 1 0 1h-4A.5.5 0 0 1 0 .5Zm0 2A.5.5 0 0 1 .5 2h7a.5.5 0 0 1 0 1h-7a.5.5 0 0 1-.5-.5Zm9 0a.5.5 0 0 1 .5-.5h5a.5.5 0 0 1 0 1h-5a.5.5 0 0 1-.5-.5Zm-9 2A.5.5 0 0 1 .5 4h3a.5.5 0 0 1 0 1h-3a.5.5 0 0 1-.5-.5Zm5 0a.5.5 0 0 1 .5-.5h5a.5.5 0 0 1 0 1h-5a.5.5 0 0 1-.5-.5Zm7 0a.5.5 0 0 1 .5-.5h3a.5.5 0 0 1 0 1h-3a.5.5 0 0 1-.5-.5Zm-12 2A.5.5 0 0 1 .5 6h6a.5.5 0 0 1 0 1h-6a.5.5 0 0 1-.5-.5Zm8 0a.5.5 0 0 1 .5-.5h5a.5.5 0 0 1 0 1h-5a.5.5 0 0 1-.5-.5Zm-8 2A.5.5 0 0 1 .5 8h5a.5.5 0 0 1 0 1h-5a.5.5 0 0 1-.5-.5Zm7 0a.5.5 0 0 1 .5-.5h7a.5.5 0 0 1 0 1h-7a.5.5 0 0 1-.5-.5Zm-7 2a.5.5 0 0 1 .5-.5h8a.5.5 0 0 1 0 1h-8a.5.5 0 0 1-.5-.5Zm0 2a.5.5 0 0 1 .5-.5h4a.5.5 0 0 1 0 1h-4a.5.5 0 0 1-.5-.5Zm0 2a.5.5 0 0 1 .5-.5h2a.5.5 0 0 1 0 1h-2a.5.5 0 0 1-.5-.5Z"/></svg>');
}

.sidebar-navigation .quarto-reader-toggle.reader .bi::before {
  background-image: url('data:image/svg+xml,<svg xmlns="http://www.w3.org/2000/svg" width="16" height="16" fill="#{colorToRGBA($sidebar-bg)}" class="bi bi-body-text" viewBox="0 0 16 16"><path fill-rule="evenodd" d="M0 .5A.5.5 0 0 1 .5 0h4a.5.5 0 0 1 0 1h-4A.5.5 0 0 1 0 .5Zm0 2A.5.5 0 0 1 .5 2h7a.5.5 0 0 1 0 1h-7a.5.5 0 0 1-.5-.5Zm9 0a.5.5 0 0 1 .5-.5h5a.5.5 0 0 1 0 1h-5a.5.5 0 0 1-.5-.5Zm-9 2A.5.5 0 0 1 .5 4h3a.5.5 0 0 1 0 1h-3a.5.5 0 0 1-.5-.5Zm5 0a.5.5 0 0 1 .5-.5h5a.5.5 0 0 1 0 1h-5a.5.5 0 0 1-.5-.5Zm7 0a.5.5 0 0 1 .5-.5h3a.5.5 0 0 1 0 1h-3a.5.5 0 0 1-.5-.5Zm-12 2A.5.5 0 0 1 .5 6h6a.5.5 0 0 1 0 1h-6a.5.5 0 0 1-.5-.5Zm8 0a.5.5 0 0 1 .5-.5h5a.5.5 0 0 1 0 1h-5a.5.5 0 0 1-.5-.5Zm-8 2A.5.5 0 0 1 .5 8h5a.5.5 0 0 1 0 1h-5a.5.5 0 0 1-.5-.5Zm7 0a.5.5 0 0 1 .5-.5h7a.5.5 0 0 1 0 1h-7a.5.5 0 0 1-.5-.5Zm-7 2a.5.5 0 0 1 .5-.5h8a.5.5 0 0 1 0 1h-8a.5.5 0 0 1-.5-.5Zm0 2a.5.5 0 0 1 .5-.5h4a.5.5 0 0 1 0 1h-4a.5.5 0 0 1-.5-.5Zm0 2a.5.5 0 0 1 .5-.5h2a.5.5 0 0 1 0 1h-2a.5.5 0 0 1-.5-.5Z"/></svg>');
}<|MERGE_RESOLUTION|>--- conflicted
+++ resolved
@@ -347,10 +347,7 @@
 
     button.quarto-btn-toggle {
       margin-left: -0.75rem;
-<<<<<<< HEAD
-=======
       margin-right: 0.15rem;
->>>>>>> 95a67d60
     }
 
     nav.quarto-page-breadcrumbs {
@@ -425,11 +422,7 @@
     color: $sidebar-hover-color;
   }
   .breadcrumb-item::before {
-<<<<<<< HEAD
-    color: $sidebar-color;
-=======
     color: theme-dim($sidebar-color, 20%);
->>>>>>> 95a67d60
   }
 }
 
@@ -520,16 +513,6 @@
   }
 }
 
-<<<<<<< HEAD
-@include media-breakpoint-down(lg) {
-  #quarto-sidebar .sidebar-menu-container {
-    padding-right: 1em;
-    white-space: nowrap;
-  }
-
-  #quarto-sidebar {
-    transition: width $sidebar-anim-duration ease-in;
-=======
 #quarto-sidebar {
   transition: width $sidebar-anim-duration ease-in;
   > * {
@@ -541,7 +524,6 @@
   #quarto-sidebar .sidebar-menu-container {
     white-space: nowrap;
     min-width: 225px;
->>>>>>> 95a67d60
   }
 
   #quarto-sidebar.show {
@@ -607,14 +589,6 @@
   width: 100%;
 }
 
-<<<<<<< HEAD
-.quarto-page-breadcrumbs .breadcrumb-item + .breadcrumb-item {
-  padding-left: 0.35em;
-}
-
-.quarto-page-breadcrumbs .breadcrumb-item + .breadcrumb-item::before {
-  padding-right: 0.35em;
-=======
 .quarto-page-breadcrumbs .breadcrumb-item + .breadcrumb-item,
 .quarto-page-breadcrumbs .breadcrumb-item {
   padding-right: 0.33em;
@@ -623,7 +597,6 @@
 
 .quarto-page-breadcrumbs .breadcrumb-item::before {
   padding-right: 0.33em;
->>>>>>> 95a67d60
 }
 
 .quarto-sidebar-footer {
