/*
 * website.ts
 *
 * Copyright (C) 2020-2022 Posit Software, PBC
 */

import { join } from "../../../deno_ral/path.ts";

import { resourcePath } from "../../../core/resources.ts";
import { dirAndStem } from "../../../core/path.ts";
import { contentType } from "../../../core/mime.ts";

import {
  InputTarget,
  kProject404File,
  kProjectLibDir,
  ProjectContext,
} from "../../types.ts";
import { ProjectCreate, ProjectOutputFile, ProjectType } from "../types.ts";
import {
  Format,
  FormatExtras,
  kDependencies,
  kHtmlFinalizers,
  kHtmlPostprocessors,
  kMarkdownAfterBody,
  kSassBundles,
  PandocFlags,
} from "../../../config/types.ts";
import { projectOffset, projectOutputDir } from "../../project-shared.ts";

import { isHtmlFileOutput } from "../../../config/format.ts";

import {
  kIncludeInHeader,
  kPageTitle,
  kTitle,
  kTitlePrefix,
} from "../../../config/constants.ts";
import { formatHasBootstrap } from "../../../format/html/format-html-info.ts";

import {
  ensureIndexPage,
  initWebsiteNavigation,
  websiteNavigationExtras,
  websiteNoThemeExtras,
} from "./website-navigation.ts";

import { updateSitemap } from "./website-sitemap.ts";
import { updateSearchIndex } from "./website-search.ts";
import {
  kDraftMode,
  kDrafts,
  kSiteFavicon,
  kWebsite,
} from "./website-constants.ts";
import {
  websiteConfigArray,
  websiteConfigString,
  websiteMetadataFields,
  websiteProjectConfig,
  websiteTitle,
} from "./website-config.ts";
import { updateAliases } from "./website-aliases.ts";
import { metadataHtmlDependencies } from "./website-meta.ts";
import {
  cookieConsentDependencies,
  websiteAnalyticsScriptFile,
} from "./website-analytics.ts";
import { htmlResourceResolverPostprocessor } from "./website-resources.ts";

import { defaultProjectType } from "../project-default.ts";
import {
  completeListingGeneration,
  listingHtmlDependencies,
  listingSupplementalFiles,
} from "./listing/website-listing.ts";
import { aboutHtmlDependencies } from "./about/website-about.ts";
import { resolveFormatForGiscus } from "./website-giscus.ts";
import {
  PandocOptions,
  RenderFile,
  RenderServices,
} from "../../../command/render/types.ts";
import { formatDate } from "../../../core/date.ts";
import { projectExtensionPathResolver } from "../../../extension/extension.ts";
import { websiteDraftPostProcessor } from "./website-draft.ts";
import { projectDraftMode } from "./website-utils.ts";
import { kFieldCategories } from "./listing/website-listing-shared.ts";
import { pandocNativeStr } from "../../../core/pandoc/codegen.ts";
import { asArray } from "../../../core/array.ts";
<<<<<<< HEAD
import { canonicalizeTitlePostprocessor } from "../../../format/html/format-html-title.ts";
=======
import { InternalError } from "../../../core/lib/error.ts";
>>>>>>> 13b55fcf

export const kSiteTemplateDefault = "default";
export const kSiteTemplateBlog = "blog";

export const websiteProjectType: ProjectType = {
  type: kWebsite,
  typeAliases: ["site"],
  templates: [kSiteTemplateDefault, kSiteTemplateBlog],
  create: (title: string, template?: string): ProjectCreate => {
    const resourceDir = resourcePath(join("projects", "website"));
    return websiteTemplate(resourceDir, title, template);
  },

  libDir: "site_libs",
  outputDir: "_site",
  cleanOutputDir: true,

  formatLibDirs: () =>
    defaultProjectType.formatLibDirs!().concat(["quarto-nav", "quarto-search"]),

  config: websiteProjectConfig,

  metadataFields: websiteMetadataFields,

  resourceIgnoreFields: () => [kWebsite, "site"],

  preRender: async (context: ProjectContext) => {
    await initWebsiteNavigation(context);
  },

  supplementRender: (
    project: ProjectContext,
    files: RenderFile[],
    incremental: boolean,
  ) => {
    const listingSupplements = listingSupplementalFiles(
      project,
      files,
      incremental,
    );
    return listingSupplements;
  },

  formatExtras: async (
    project: ProjectContext,
    source: string,
    flags: PandocFlags,
    format: Format,
    services: RenderServices,
  ): Promise<FormatExtras> => {
    if (!isHtmlFileOutput(format.pandoc)) {
      return Promise.resolve({});
    }

    // navigation extras for bootstrap enabled formats
    const extras = formatHasBootstrap(format)
      ? await websiteNavigationExtras(
        project,
        source,
        flags,
        format,
        services.temp,
      )
      : await websiteNoThemeExtras(
        project,
        source,
        flags,
        format,
        services.temp,
      );

    // add some title related variables
    extras.pandoc = extras.pandoc || {};
    extras.metadata = extras.metadata || {};
    extras.metadataOverride = extras.metadataOverride || {};

    // Resolve any giscus information
    resolveFormatForGiscus(project, format);

    // title prefix if the project has a title and this isn't the home page
    const title = websiteTitle(project.config);
    if (title) {
      extras.pandoc = {
        [kTitlePrefix]: title,
      };
    }

    // dependency for favicon if we have one
    const favicon = websiteConfigString(kSiteFavicon, project.config);
    if (favicon) {
      const offset = projectOffset(project, source);
      extras.html = extras.html || {};
      extras.html.dependencies = extras.html.dependencies || [];
      extras.html.dependencies.push({
        name: kSiteFavicon,
        links: [{
          rel: "icon",
          href: offset + "/" + favicon,
          type: contentType(favicon),
        }],
      });
    }

<<<<<<< HEAD
    // pagetitle for home page if it has no title
    const offset = projectOffset(project, source);
    const [_dir, stem] = dirAndStem(source);
    const home = stem === "index" && offset === ".";
    if (
      home && !format.metadata[kTitle] && !format.metadata[kPageTitle] &&
      title
    ) {
      extras.metadata[kPageTitle] = title;
    }
=======
      // categories metadata needs to be escaped from Markdown processing to
      // avoid +smart applying to it. Categories are expected to be non markdown.
      // So we provide an override to ensure they are not processed.
      if (format.metadata[kFieldCategories]) {
        extras.metadataOverride[kFieldCategories] = asArray(
          format.metadata[kFieldCategories],
        ).map(
          (category) => {
            const strCategory: string = typeof category === "string"
              ? category
              : category.toString();
            return pandocNativeStr(strCategory).mappedString().value;
          },
        );
      }
>>>>>>> 13b55fcf

    // categories metadata needs to be escaped from Markdown processing to
    // avoid +smart applying to it. Categories are expected to be non markdown.
    // So we provide an override to ensure they are not processed.
    if (format.metadata[kFieldCategories]) {
      extras.metadataOverride[kFieldCategories] = asArray(
        format.metadata[kFieldCategories],
      ).map(
        (category) => pandocNativeStr(category as string).mappedString().value,
      );
    }

    // html metadata
    extras.html = extras.html || {};
    extras.html[kHtmlPostprocessors] = extras.html[kHtmlPostprocessors] || [];
    extras.html[kHtmlFinalizers] = extras.html[kHtmlFinalizers] || [];
    extras.html[kMarkdownAfterBody] = extras.html[kMarkdownAfterBody] || [];

    extras.html[kHtmlPostprocessors].push(...[
      htmlResourceResolverPostprocessor(
        source,
        project,
        projectExtensionPathResolver(
          project.config?.project[kProjectLibDir] || "",
          project.dir,
        ),
      ),
    ]);
    // add postprocessors that needs to be before other extras.html
    extras.html[kHtmlPostprocessors].unshift(
      websiteDraftPostProcessor,
      // Fix H1 title inconsistency
      canonicalizeTitlePostprocessor,
    );

    // listings extras
    const hasBootstrap = formatHasBootstrap(format);

    const htmlListingDependencies = await listingHtmlDependencies(
      source,
      project,
      format,
      services.temp,
      extras,
    );
    if (htmlListingDependencies) {
      const listingPostProcessor = htmlListingDependencies[kHtmlPostprocessors];
      if (listingPostProcessor) {
        // Process listings early so if we inject content div, navigation and other
        // elements will wrap around
        extras.html[kHtmlPostprocessors]?.unshift(listingPostProcessor);
      }

      const listingAfterBody = htmlListingDependencies[kMarkdownAfterBody];
      if (listingAfterBody) {
        extras.html[kMarkdownAfterBody]?.push(listingAfterBody);
      }
      extras[kIncludeInHeader] = extras[kIncludeInHeader] || [];
      extras[kIncludeInHeader]!.push(
        ...htmlListingDependencies[kIncludeInHeader],
      );
      extras.html[kSassBundles] = extras.html[kSassBundles] || [];
      extras.html[kSassBundles]!.push(
        ...htmlListingDependencies[kSassBundles],
      );

      extras.html[kDependencies] = extras.html[kDependencies] || [];
      extras.html[kDependencies]?.push(
        ...htmlListingDependencies[kDependencies],
      );
    }

    if (hasBootstrap) {
      // about extras
      const aboutDependencies = await aboutHtmlDependencies(
        source,
        project,
        format,
        services.temp,
        extras,
      );
      if (aboutDependencies) {
        const aboutPostProcessor = aboutDependencies[kHtmlPostprocessors];
        if (aboutPostProcessor) {
          extras.html[kHtmlPostprocessors]?.push(aboutPostProcessor);
        }

        extras.html[kSassBundles] = extras.html[kSassBundles] || [];
        extras.html[kSassBundles]!.push(
          ...aboutDependencies[kSassBundles],
        );
        extras.html[kMarkdownAfterBody].push(
          ...aboutDependencies[kMarkdownAfterBody],
        );
      }
    }

    // metadata html dependencies
    const htmlMetadataDependencies = metadataHtmlDependencies(
      source,
      project,
      format,
      extras,
    );
    extras.html[kHtmlPostprocessors].push(
      htmlMetadataDependencies[kHtmlPostprocessors],
    );
    extras.html[kMarkdownAfterBody].push(
      htmlMetadataDependencies[kMarkdownAfterBody],
    );

    // Add html analytics extras, if any
    const analyticsDependency = websiteAnalyticsScriptFile(
      project,
      services.temp,
    );
    if (analyticsDependency) {
      extras[kIncludeInHeader] = extras[kIncludeInHeader] || [];
      extras[kIncludeInHeader]?.push(analyticsDependency);
    }
    const cookieDep = cookieConsentDependencies(
      project,
      format,
      services.temp,
    );
    if (cookieDep) {
      // Inline script
      extras[kIncludeInHeader] = extras[kIncludeInHeader] || [];
      extras[kIncludeInHeader]?.push(
        cookieDep.scriptFile,
      );

      // dependency
      extras.html[kDependencies] = extras.html[kDependencies] || [];
      extras.html[kDependencies].push(cookieDep.dependency);
      extras.html[kHtmlPostprocessors].push(cookieDep.htmlPostProcessor);
    }

    return Promise.resolve(extras);
  },

  postRender: async (
    context: ProjectContext,
    incremental: boolean,
    outputFiles: ProjectOutputFile[],
  ) => {
    await websitePostRender(
      context,
      incremental,
      websiteOutputFiles(outputFiles),
    );
  },

  filterInputTarget: (inputTarget: InputTarget, context: ProjectContext) => {
    const drafts = websiteConfigArray(kDrafts, context.config);
    const isDraft = drafts?.some((val) => {
      return val === inputTarget.input;
    });
    if (isDraft) {
      inputTarget.draft = true;
    }
    return inputTarget;
  },

  filterParams: async (options: PandocOptions) => {
    if (options.project) {
      const draftMode = projectDraftMode(options.project);
      const drafts = websiteConfigArray(kDrafts, options.project.config);
      if (drafts || draftMode) {
        const draftsAbs = (drafts || []).map((path) => {
          return join(options.project!.dir, path);
        });
        return {
          [kDraftMode]: draftMode,
          [kDrafts]: draftsAbs,
        };
      }
    }
    return undefined;
  },
};

export interface WebsiteProjectOutputFile extends ProjectOutputFile {
  // doc: HTMLDocument;
  doctype?: string;
}

export async function websitePostRender(
  context: ProjectContext,
  incremental: boolean,
  outputFiles: ProjectOutputFile[],
) {
  // filter out outputFiles that shouldn't be indexed
  const doc404 = join(projectOutputDir(context), kProject404File);
  outputFiles = outputFiles.filter((file) => {
    return file.file !== doc404;
  });

  // update sitemap
  await updateSitemap(context, outputFiles, incremental);

  // update search index
  await updateSearchIndex(context, outputFiles, incremental);

  // Any full content feeds need to be 'completed'
  completeListingGeneration(context, outputFiles, incremental);

  // generate any page aliases
  await updateAliases(context, outputFiles, incremental);

  // write redirecting index.html if there is none
  await ensureIndexPage(context);
}

export function websiteOutputFiles(outputFiles: ProjectOutputFile[]) {
  return outputFiles
    .filter((outputFile) => {
      return isHtmlFileOutput(outputFile.format.pandoc);
    })
    .map((outputFile) => {
      const contents = Deno.readTextFileSync(outputFile.file);
      const doctypeMatch = contents.match(/^<!DOCTYPE.*?>/);
      // const doc = new DOMParser().parseFromString(contents, "text/html")!;
      return {
        ...outputFile,
        // doc,
        doctype: doctypeMatch ? doctypeMatch[0] : undefined,
      };
    });
}

function websiteTemplate(
  resourceDir: string,
  title: string,
  template?: string,
) {
  if (template === kSiteTemplateBlog) {
    const today = new Date();
    const secondPostDateStr = formatDate(today, "iso");
    today.setDate(today.getDate() - 3);
    const firstPostDateStr = formatDate(today, "iso");

    return {
      configTemplate: join(
        resourceDir,
        "templates",
        "blog",
        "_quarto-blog.ejs.yml",
      ),
      resourceDir,
      scaffold: () => [
        {
          name: "index",
          content: "",
          noEngineContent: true,
          title,
          yaml:
            'listing:\n  contents: posts\n  sort: "date desc"\n  type: default\n  categories: true\n  sort-ui: false\n  filter-ui: false\npage-layout: full\ntitle-block-banner: true',
        },
        {
          name: "index",
          subdirectory: "posts/welcome",
          title: "Welcome To My Blog",
          content:
            "This is the first post in a Quarto blog. Welcome!\n\n![](thumbnail.jpg)\n\nSince this post doesn't specify an explicit `image`, the first image in the post will be used in the listing page of posts.",
          noEngineContent: true,
          yaml:
            `author: "Tristan O'Malley"\ndate: "${firstPostDateStr}"\ncategories: [news]`,
          supporting: [
            join(resourceDir, "templates", "blog", "thumbnail.jpg"),
          ],
        },
        {
          name: "index",
          subdirectory: "posts/post-with-code",
          title: "Post With Code",
          content: "This is a post with executable code.",
          yaml:
            `author: "Harlow Malloc"\ndate: "${secondPostDateStr}"\ncategories: [news, code, analysis]\nimage: "image.jpg"`,
          supporting: [
            join(resourceDir, "templates", "blog", "image.jpg"),
          ],
        },
        {
          name: "about",
          title: "About",
          content: "About this blog",
          yaml:
            `image: profile.jpg\nabout:\n  template: jolla\n  links:\n    - icon: twitter\n      text: Twitter\n      href: https://twitter.com\n    - icon: linkedin\n      text: LinkedIn\n      href: https://linkedin.com\n    - icon: github\n      text: Github\n      href: https://github.com\n`,
          supporting: [
            join(resourceDir, "templates", "blog", "profile.jpg"),
          ],
          noEngineContent: true,
        },
      ],

      supporting: [
        "styles.css",
        {
          from: join("templates", "blog", "_metadata.yml"),
          to: join("posts", "_metadata.yml"),
        },
      ],
    };
  } else {
    return {
      configTemplate: join(resourceDir, "templates", "_quarto.ejs.yml"),
      resourceDir,
      scaffold: () => [
        {
          name: "index",
          content:
            "This is a Quarto website.\n\nTo learn more about Quarto websites visit <https://quarto.org/docs/websites>.",
          title,
        },
        {
          name: "about",
          content: "About this site",
          title: "About",
        },
      ],

      supporting: [
        "styles.css",
      ],
    };
  }
}<|MERGE_RESOLUTION|>--- conflicted
+++ resolved
@@ -89,11 +89,7 @@
 import { kFieldCategories } from "./listing/website-listing-shared.ts";
 import { pandocNativeStr } from "../../../core/pandoc/codegen.ts";
 import { asArray } from "../../../core/array.ts";
-<<<<<<< HEAD
 import { canonicalizeTitlePostprocessor } from "../../../format/html/format-html-title.ts";
-=======
-import { InternalError } from "../../../core/lib/error.ts";
->>>>>>> 13b55fcf
 
 export const kSiteTemplateDefault = "default";
 export const kSiteTemplateBlog = "blog";
@@ -197,7 +193,6 @@
       });
     }
 
-<<<<<<< HEAD
     // pagetitle for home page if it has no title
     const offset = projectOffset(project, source);
     const [_dir, stem] = dirAndStem(source);
@@ -208,23 +203,6 @@
     ) {
       extras.metadata[kPageTitle] = title;
     }
-=======
-      // categories metadata needs to be escaped from Markdown processing to
-      // avoid +smart applying to it. Categories are expected to be non markdown.
-      // So we provide an override to ensure they are not processed.
-      if (format.metadata[kFieldCategories]) {
-        extras.metadataOverride[kFieldCategories] = asArray(
-          format.metadata[kFieldCategories],
-        ).map(
-          (category) => {
-            const strCategory: string = typeof category === "string"
-              ? category
-              : category.toString();
-            return pandocNativeStr(strCategory).mappedString().value;
-          },
-        );
-      }
->>>>>>> 13b55fcf
 
     // categories metadata needs to be escaped from Markdown processing to
     // avoid +smart applying to it. Categories are expected to be non markdown.
@@ -233,7 +211,12 @@
       extras.metadataOverride[kFieldCategories] = asArray(
         format.metadata[kFieldCategories],
       ).map(
-        (category) => pandocNativeStr(category as string).mappedString().value,
+        (category) => {
+          const strCategory: string = typeof category === "string"
+            ? category
+            : category.toString();
+          return pandocNativeStr(strCategory).mappedString().value;
+        },
       );
     }
 
