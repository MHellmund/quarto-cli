/*
 * watch.ts
 *
 * Copyright (C) 2020-2022 Posit Software, PBC
 */

import { join, relative } from "../../deno_ral/path.ts";
import { existsSync } from "../../deno_ral/fs.ts";

import * as ld from "../../core/lodash.ts";

import { normalizePath, pathWithForwardSlashes } from "../../core/path.ts";
import { md5HashAsync, md5HashSync } from "../../core/hash.ts";

import { logError } from "../../core/log.ts";
import { isRevealjsOutput } from "../../config/format.ts";

import {
  kProjectLibDir,
  kProjectWatchInputs,
  ProjectContext,
} from "../../project/types.ts";
import { projectOutputDir } from "../../project/project-shared.ts";
import { projectContext } from "../../project/project-context.ts";

import { ProjectWatcher, ServeOptions } from "./types.ts";
import { httpDevServer } from "../../core/http-devserver.ts";
import { RenderOptions } from "../../command/render/types.ts";
import { renderProject } from "../../command/render/project.ts";
import { render } from "../../command/render/render-shared.ts";
import { renderServices } from "../../command/render/render-services.ts";

import { isRStudio } from "../../core/platform.ts";
import { inputTargetIndexForOutputFile } from "../../project/project-index.ts";
import { isPdfContent } from "../../core/mime.ts";
import { ServeRenderManager } from "./render.ts";
import { existsSync1 } from "../../core/file.ts";
import { watchForFileChanges } from "../../core/watch.ts";
import { extensionFilesFromDirs } from "../../extension/extension.ts";
import { notebookContext } from "../../render/notebook/notebook-context.ts";
import {
  kDraftMode,
  kDraftModeVisible,
} from "../types/website/website-constants.ts";

interface WatchChanges {
  config: boolean;
  output: boolean;
  reloadTarget?: string;
}

export function watchProject(
  project: ProjectContext,
  extensionDirs: string[],
  resourceFiles: string[],
  renderOptions: RenderOptions,
  pandocArgs: string[],
  options: ServeOptions,
  renderingOnReload: boolean,
  renderManager: ServeRenderManager,
  stopServer: VoidFunction,
): Promise<ProjectWatcher> {
  const nbContext = notebookContext();
  const flags = renderOptions.flags;
  // helper to refresh project config
  const refreshProjectConfig = async () => {
    project =
      (await projectContext(project.dir, nbContext, renderOptions, false))!;
  };

  // See if we're in draft mode
  if (project.config) {
    // If this is a website
    if (project.config.website) {
      // Switch
      (project.config.website as Record<string, unknown>)[kDraftMode] =
        kDraftModeVisible;
    }
  }

  // proj dir
  const projDir = normalizePath(project.dir);
  const projDirHidden = projDir + "/.";

  // output dir
  const outputDir = projectOutputDir(project);

  // lib dir
  const libDirConfig = project.config?.project[kProjectLibDir];
  const libDirSource = libDirConfig
    ? join(project.dir, libDirConfig)
    : undefined;

  // is this a resource file?
  const isResourceFile = (path: string) => {
    // exclude libdir
    if (libDirSource && path.startsWith(libDirSource)) {
      return false;
    } else {
      // check project resources and resources derived from
      // indvidual files
      return project.files.resources?.includes(path) ||
        resourceFiles.includes(path);
    }
  };

  // is this an extension file
  const extensionFiles = extensionFilesFromDirs(extensionDirs);
  const isExtensionFile = (path: string) => {
    return extensionFiles.includes(path);
  };

  // is this an input file?
  const isInputFile = (path: string) => {
    return project.files.input.includes(path);
  };

  // track rendered inputs and outputs so we don't double render if the file notifications are chatty
  const rendered = new Map<string, string>();

  // handle a watch event (return true if a reload should occur)
  const handleWatchEvent = async (
    event: Deno.FsEvent,
  ): Promise<WatchChanges | undefined> => {
    try {
      const paths = ld.uniq(
        event.paths
          // filter out paths in hidden folders (e.g. .quarto, .git, .Rproj.user)
          .filter((path) => !path.startsWith(projDirHidden))
          // filter out the output dir if its distinct from the project dir
          .filter((path) =>
            outputDir === project.dir || !path.startsWith(outputDir)
          ),
      );

      // return if there are no paths
      if (paths.length === 0) {
        return;
      }

      if (["modify", "create"].includes(event.kind)) {
        // render changed input files (if we are watching). then
        // arrange for client reload
        if (options[kProjectWatchInputs]) {
          // get inputs (filter by whether the last time we rendered
          // this input had the exact same content hash)
          const inputs = paths.filter(isInputFile).filter(existsSync1).filter(
            (input: string) => {
              return !rendered.has(input) ||
                rendered.get(input) !==
                  md5HashSync(Deno.readTextFileSync(input));
            },
          );
          if (inputs.length) {
            // render
            const services = renderServices(nbContext);
            try {
              const result = await renderManager.submitRender(() => {
                if (inputs.length > 1) {
                  return renderProject(
                    project!,
                    {
                      services,
                      progress: true,
                      flags,
                      pandocArgs,
                      previewServer: true,
                    },
                    inputs,
                  );
                } else {
                  return render(inputs[0], {
                    services,
                    flags,
                    pandocArgs: pandocArgs,
                    previewServer: true,
                  });
                }
              });

              if (result.error) {
                result.context.cleanup();
                renderManager.onRenderError(result.error);
                return undefined;
<<<<<<< HEAD
              } else {
                // record rendered hash
                for (const input of inputs.filter(existsSync1)) {
                  rendered.set(
                    input,
                    await md5HashAsync(Deno.readTextFileSync(input)),
                  );
                }
                renderManager.onRenderResult(
                  result,
                  extensionDirs,
                  resourceFiles,
                  project!,
                );

                // Filter out supplmental files (e.g. files that were injected as supplements)
                // to the render. Instead, we should return the first non-supplemental file.
                // Example of supplemental file is a user rendering a post that appears in a listing
                // - the listing will be added as a supplement since changes in the post may change the
                // listing itself
                const nonSupplementalFiles = result.files.filter(
                  (renderResultFile) => {
                    return !renderResultFile.supplemental;
                  },
                );

                return {
                  config: false,
                  output: true,
                  reloadTarget: (nonSupplementalFiles.length &&
                      !isPdfContent(nonSupplementalFiles[0].file))
                    ? join(outputDir, nonSupplementalFiles[0].file)
                    : undefined,
                };
=======
>>>>>>> e0cb9ea4
              }

              // record rendered hash
              for (const input of inputs.filter(existsSync1)) {
                rendered.set(input, md5Hash(Deno.readTextFileSync(input)));
              }
              renderManager.onRenderResult(
                result,
                extensionDirs,
                resourceFiles,
                project!,
              );

              // Filter out supplmental files (e.g. files that were injected as supplements)
              // to the render. Instead, we should return the first non-supplemental file.
              // Example of supplemental file is a user rendering a post that appears in a listing
              // - the listing will be added as a supplement since changes in the post may change the
              // listing itself
              const nonSupplementalFiles = result.files.filter(
                (renderResultFile) => {
                  return !renderResultFile.supplemental;
                },
              );
              result.context.cleanup();

              return {
                config: false,
                output: true,
                reloadTarget: (nonSupplementalFiles.length &&
                    !isPdfContent(nonSupplementalFiles[0].file))
                  ? join(outputDir, nonSupplementalFiles[0].file)
                  : undefined,
              };
            } finally {
              services.cleanup();
            }
          }
        }

        const configFile = paths.some((path: string) =>
          (project.files.config || []).includes(path)
        );
        const inputFileRemoved = project.files.input.some((file) =>
          !existsSync(file)
        );
        const configResourceFile = paths.some((path: string) =>
          (project.files.configResources || []).includes(path) &&
          !project.files.input.includes(path)
        );
        const resourceFile = paths.some(isResourceFile);
        const extensionFile = paths.some(isExtensionFile);

        const reload = configFile || configResourceFile ||
          resourceFile || extensionFile ||
          inputFileRemoved;

        if (reload) {
          return {
            config: configFile || configResourceFile || inputFileRemoved,
            output: false,
          };
        } else {
          return;
        }
      } else {
        return;
      }
    } catch (e) {
      logError(e);
      return;
    }
  };

  // http devserver
  const devServer = httpDevServer(
    options.timeout!,
    () => renderManager.isRendering(),
    stopServer,
  );

  // debounced function for notifying all clients of a change
  // (ensures that we wait for bulk file copying to complete
  // before triggering the reload)
  const reloadClients = ld.debounce(async (changes: WatchChanges) => {
    const services = renderServices(nbContext);
    try {
      // fully render project if we aren't already rendering on reload (e.g. for pdf)
      if (!changes.output && !renderingOnReload) {
        await refreshProjectConfig();
        const result = await renderManager.submitRender(() =>
          renderProject(
            project,
            {
              services,
              useFreezer: true,
              devServerReload: true,
              flags,
              pandocArgs,
              previewServer: true,
            },
          )
        );
        if (result.error) {
          renderManager.onRenderError(result.error);
        } else {
          renderManager.onRenderResult(
            result,
            extensionDirs,
            resourceFiles,
            project,
          );
        }
      }

      // refresh config if necess
      if (changes.config) {
        await refreshProjectConfig();
      }

      // if this is a reveal presentation running inside rstudio then bail
      // because rstudio is handling preview separately
      let reloadTarget = changes.reloadTarget || "";
      if (reloadTarget && await preventReload(project, reloadTarget, options)) {
        return;
      }

      // verify that its okay to reload this file
      if (reloadTarget && options.navigate) {
        if (reloadTarget.startsWith(outputDir)) {
          reloadTarget = relative(outputDir, reloadTarget);
        } else {
          reloadTarget = relative(projDir, reloadTarget);
        }
        if (existsSync(join(outputDir, reloadTarget))) {
          reloadTarget = "/" + pathWithForwardSlashes(reloadTarget);
        } else {
          reloadTarget = "";
        }
      } else {
        reloadTarget = "";
      }

      // reload clients
      devServer.reloadClients(reloadTarget);
    } catch (e) {
      logError(e);
    } finally {
      services.cleanup();
    }
  }, 100);

  // create and run polling fs watcher. we dynamically return the files to watch
  // based on the current project inputs/config/resources
  const watcher = watchForFileChanges(() => {
    return ld.uniq([
      ...project.files.input,
      ...(project.files.resources || []),
      ...(project.files.config || []),
      ...(project.files.configResources || []),
      ...resourceFiles, // statically computed at project startup
      ...extensionFiles, // statically computed at project startup
    ]) as string[];
  });
  const watchForChanges = async () => {
    for await (const event of watcher) {
      const result = await handleWatchEvent(event);
      if (result) {
        await reloadClients(result);
      }
    }
  };
  watchForChanges();

  // return watcher interface
  return Promise.resolve({
    handle: (req: Request) => {
      return devServer.handle(req);
    },
    request: devServer.request,
    injectClient: (
      req: Request,
      file: Uint8Array,
      inputFile?: string,
      contentType?: string,
    ) => {
      return devServer.injectClient(req, file, inputFile, contentType);
    },
    clientHtml: (req: Request, inputFile?: string) => {
      return devServer.clientHtml(req, inputFile);
    },
    hasClients: () => devServer.hasClients(),
    reloadClients: async (output: boolean, reloadTarget?: string) => {
      await reloadClients({
        config: false,
        output,
        reloadTarget,
      });
    },
    project: () => project,
    refreshProject: async () => {
      await refreshProjectConfig();
      return project;
    },
  });
}

interface WatcherOptions {
  paths: string | string[];
  options?: { recursive: boolean };
}

async function preventReload(
  project: ProjectContext,
  lastHtmlFile: string,
  options: ServeOptions,
) {
  // if we are in rstudio with watchInputs off then we are using rstudio tooling
  // for the site preview -- in this case presentations are going to be handled
  // separately by the presentation pane
  if (isRStudio() && !options[kProjectWatchInputs]) {
    const index = await inputTargetIndexForOutputFile(
      project,
      relative(projectOutputDir(project), lastHtmlFile),
    );
    if (index) {
      return isRevealjsOutput(Object.keys(index.formats)[0]);
    }
  }

  return false;
}<|MERGE_RESOLUTION|>--- conflicted
+++ resolved
@@ -64,6 +64,7 @@
   const flags = renderOptions.flags;
   // helper to refresh project config
   const refreshProjectConfig = async () => {
+    project.cleanup();
     project =
       (await projectContext(project.dir, nbContext, renderOptions, false))!;
   };
@@ -182,48 +183,13 @@
                 result.context.cleanup();
                 renderManager.onRenderError(result.error);
                 return undefined;
-<<<<<<< HEAD
-              } else {
-                // record rendered hash
-                for (const input of inputs.filter(existsSync1)) {
-                  rendered.set(
-                    input,
-                    await md5HashAsync(Deno.readTextFileSync(input)),
-                  );
-                }
-                renderManager.onRenderResult(
-                  result,
-                  extensionDirs,
-                  resourceFiles,
-                  project!,
-                );
-
-                // Filter out supplmental files (e.g. files that were injected as supplements)
-                // to the render. Instead, we should return the first non-supplemental file.
-                // Example of supplemental file is a user rendering a post that appears in a listing
-                // - the listing will be added as a supplement since changes in the post may change the
-                // listing itself
-                const nonSupplementalFiles = result.files.filter(
-                  (renderResultFile) => {
-                    return !renderResultFile.supplemental;
-                  },
-                );
-
-                return {
-                  config: false,
-                  output: true,
-                  reloadTarget: (nonSupplementalFiles.length &&
-                      !isPdfContent(nonSupplementalFiles[0].file))
-                    ? join(outputDir, nonSupplementalFiles[0].file)
-                    : undefined,
-                };
-=======
->>>>>>> e0cb9ea4
               }
-
               // record rendered hash
               for (const input of inputs.filter(existsSync1)) {
-                rendered.set(input, md5Hash(Deno.readTextFileSync(input)));
+                rendered.set(
+                  input,
+                  await md5HashAsync(Deno.readTextFileSync(input)),
+                );
               }
               renderManager.onRenderResult(
                 result,
