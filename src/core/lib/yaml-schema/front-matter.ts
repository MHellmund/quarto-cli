/*
 * front-matter.ts
 *
 * JSON Schema for Quarto's YAML frontmatter
 *
 * Copyright (C) 2021-2022 Posit Software, PBC
 */

import { nullSchema as nullS } from "./constants.ts";

import {
  allOfSchema as allOfS,
  anyOfSchema as anyOfS,
  completeSchema,
  describeSchema,
  objectSchema as objectS,
  refSchema,
  regexSchema as regexS,
} from "./common.ts";

import { getFormatExecuteOptionsSchema } from "./execute.ts";

import { objectRefSchemaFromContextGlob, SchemaField } from "./from-yaml.ts";

import { getFormatSchema } from "./format-schemas.ts";

import { defineCached } from "./definitions.ts";

import { errorMessageSchema } from "./common.ts";
import { getYamlIntelligenceResource } from "../yaml-intelligence/resources.ts";
import { fromEntries } from "../polyfills.ts";
import { Schema } from "./types.ts";

function pandocFormatsResource(): string[] {
  return getYamlIntelligenceResource("pandoc/formats.yml") as string[];
}

export async function makeFrontMatterFormatSchema(nonStrict = false) {
  const hideFormat = (format: string) => {
    const hideList = ["html", "epub", "docbook"];
    const hidden = hideList.some((h) =>
      format.startsWith(h) &&
      format.length > h.length
    );
    return { name: format, hidden };
  };
  const formatSchemaDescriptorList = (await pandocFormatsResource()).concat(
    "md", // alias for 'commonmark'
    "hugo", // tolerage for compatibility: initially built-in, now referrred to as 'hugo-md'
<<<<<<< HEAD
    "dashboard", // our built in format for dashboards
=======
    "email", // for the HTML email format (used with Posit Connect)
>>>>>>> f56cd9cd
  )
    .map(
      (format) => {
        const {
          name,
          hidden,
        } = hideFormat(format);
        return {
          regex: `^(.+-)?${name}([-+].+)?$`,
          // NOTE: the following regex supports format:foo and format[foo]. It currently breaks
          // our autocompletion because it uses non-capturing groups. Since we haven't decided
          // on it, we're reverting for now.
          //
          // regex:
          //   `^${name}(?:(?:[[][^\\]\\ s]+[\\]])|(?:[:][^:+\\s]+))?(?:[+].+)?$`,
          schema: getFormatSchema(name),
          name,
          hidden,
        };
      },
    );
  const formatSchemas = formatSchemaDescriptorList.map(
    ({ regex, schema }) => ([regex, schema] as [string, Schema]),
  );
  const plusFormatStringSchemas = formatSchemaDescriptorList.map(
    ({ regex, name, hidden }) => {
      const schema = regexS(regex, `be '${name}'`);
      if (hidden) {
        return schema;
      }
      return completeSchema(schema, name);
    },
  );
  const luaFilenameS = regexS("^.+\.lua$");
  plusFormatStringSchemas.push(luaFilenameS);
  const completionsObject = fromEntries(
    formatSchemaDescriptorList
      .filter(({ hidden }) => !hidden)
      .map(({ name }) => [name, {
        type: "key",
        display: name,
        value: `${name}: `,
        description: `be '${name}'`,
        suggest_on_accept: true,
      }]),
  );

  return errorMessageSchema(
    anyOfS(
      describeSchema(
        anyOfS(...plusFormatStringSchemas),
        "the name of a pandoc-supported output format",
      ),
      objectS({
        propertyNames: luaFilenameS,
      }),
      allOfS(
        objectS({
          patternProperties: fromEntries(formatSchemas),
          completions: completionsObject,
          additionalProperties: nonStrict,
        }),
      ),
    ),
    "${value} is not a valid output format.",
  );
}

export const getFrontMatterFormatSchema = defineCached(
  async () => {
    return {
      schema: await makeFrontMatterFormatSchema(),
      errorHandlers: [],
    };
  },
  "front-matter-format",
);

export const getNonStrictFrontMatterFormatSchema = defineCached(
  async () => {
    return {
      schema: await makeFrontMatterFormatSchema(true),
      errorHandlers: [],
    };
  },
  "front-matter-format-nonstrict",
);

export const getFrontMatterSchema = defineCached(
  async () => {
    const executeObjSchema = await getFormatExecuteOptionsSchema();
    return {
      schema: anyOfS(
        nullS,
        allOfS(
          objectS({
            properties: {
              execute: executeObjSchema,
              format: (await getFrontMatterFormatSchema()),
            },
            description: "be a Quarto YAML front matter object",
          }),
          objectRefSchemaFromContextGlob(
            "document-*",
            (field: SchemaField) => field.name !== "format",
          ),
          executeObjSchema,
          refSchema("quarto-dev-schema", ""),
        ),
      ),
      errorHandlers: [],
    };
  },
  "front-matter",
);<|MERGE_RESOLUTION|>--- conflicted
+++ resolved
@@ -47,11 +47,8 @@
   const formatSchemaDescriptorList = (await pandocFormatsResource()).concat(
     "md", // alias for 'commonmark'
     "hugo", // tolerage for compatibility: initially built-in, now referrred to as 'hugo-md'
-<<<<<<< HEAD
     "dashboard", // our built in format for dashboards
-=======
     "email", // for the HTML email format (used with Posit Connect)
->>>>>>> f56cd9cd
   )
     .map(
       (format) => {
