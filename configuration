#!/usr/bin/env bash


# This file contains the global configuration for the quarto configuration
#
# The configuration is used both as a local runtime version of Quarto for developers
# but it also used when packaging (e.g. run configure.sh, then prepare-dist.sh, then package.sh)
# deno_dom should match release at https://github.com/b-fuze/deno-dom/releases

# Binary dependencies
export DENO=v1.46.3
# TODO figure out where 0.1.41 apple silicon libs are available
export DENO_DOM=v0.1.41-alpha-artifacts
<<<<<<< HEAD
export PANDOC=3.6.3
export DARTSASS=1.70.0
=======
export PANDOC=3.4
export DARTSASS=1.85.1
>>>>>>> c1c5a430
export ESBUILD=0.19.12
export TYPST=0.13.0


# NB: we can't put comments in the same line as export statements because it
# messes up our windows setup

# Bootstrap dependencies from bslib
# (use commit hash from bslib repo)

# 0.5.1 + consolidated components
export BOOTSTRAP=ad946cafdbf1c91cfd714cb39948bb203ae66e66
export HTMLTOOLS=0.5.7
export BOOTSTRAP_FONT=1.11.1
export BOOTSWATCH=5.3.1

# javascript HTML dependencies
export ANCHOR_JS=5.0.0
export POPPER_JS=2.11.7
export CLIPBOARD_JS=2.0.11
export TIPPY_JS=6.3.7
export PDF_JS=2.8.335
export REVEAL_JS=5.1.0
export REVEAL_JS_MENU=2.1.0
# unrelease version needed for fixes with Reveal.js 5
# https://github.com/rajgoel/reveal.js-plugins/pull/180
# https://github.com/rajgoel/reveal.js-plugins/pull/184
export REVEAL_JS_CHALKBOARD=217142176341e24628db2908cae38221ef13d639
export REVEAL_JS_PDFEXPORT=2.0.1
export LIST_JS=2.3.1
export DAY_JS=1.11.7
export ZENSCROLL_JS=4.0.2
export GITHUB_MARKDOWN_CSS=5.2.0
export GLIGHTBOX_JS=3.2.0
export DATATABLES_CONFIG=bs5/jszip-3.10.1/dt-1.13.8/b-2.4.2/b-html5-2.4.2/b-print-2.4.2/kt-2.11.0/r-2.5.0
export PDF_MAKE=0.2.7

# javascript search dependencies
export AUTOCOMPLETE_JS=1.11.1
export FUSE_JS=6.6.2
export ALGOLIA_SEARCH_JS=4.5.1
export ALGOLIA_SEARCH_INSIGHTS_JS=2.0.3


# Quarto Info Version
export QUARTO_VERSION=1.7
export QUARTO_NAME=Quarto

# Folder names. These are not the same as paths (those variable names end in _PATH).
#     See set_package_paths .sh and .bat for these in context of full paths.
#     See the configure .sh and .cmd scripts for overrides.
export QUARTO_PACKAGE_DIR=package
export QUARTO_DIST_DIR=dist
export QUARTO_SHARE_DIR=share
export QUARTO_BIN_DIR=bin
export QUARTO_SRC_DIR=src
export QUARTO_OUT_DIR=out

# Quarto MSI upgrade code
# Altering this will change upgrade behavior of the windows installer
# so be sure you know what you're doing before you change it
# We use a dynamic product ID for every build (forcing a major upgrade)
# so this upgrade code is the only thing that connects different versions
# of this installed product (and permits upgrades).
export QUARTO_MSI_UPGRADE_CODE=98fb2e98-96b0-46e1-a6fd-94171233d11b<|MERGE_RESOLUTION|>--- conflicted
+++ resolved
@@ -11,13 +11,8 @@
 export DENO=v1.46.3
 # TODO figure out where 0.1.41 apple silicon libs are available
 export DENO_DOM=v0.1.41-alpha-artifacts
-<<<<<<< HEAD
 export PANDOC=3.6.3
-export DARTSASS=1.70.0
-=======
-export PANDOC=3.4
 export DARTSASS=1.85.1
->>>>>>> c1c5a430
 export ESBUILD=0.19.12
 export TYPST=0.13.0
 
