## Languages

- Add Serbian-Latin translation (author: @n_grubor)
- Add Slovak translation (author: @tom67)
- Improve Italian translation of 'proof' (author: @espinielli)
- Add Greek translation (author: @cultab)
- Add Norwegian translation (author: @lektorodd)
- Add Lithuanian translation (author: @GegznaV)
- Add Traditional Chinese (Taiwan) translation (author: @bobby1030)
- Update Catalan translation (author: @jmaspons)

## Dependencies

- Update to Pandoc 3.1.9
- Update to Typst 0.9.0

## Breaking Changes

- In website projects, a single sidebar with a `id` property will no longer be used as a global sidebar. It will instead be used as a sidebar for only pages which specify that `id` or pages linked to from the sidebar.

## HTML Format

- Add support for showing cross reference contents on hover (use `crossrefs-hover: false` to disable).
- Add support for displaying `keywords` in HTML page title block, when present.
- ([#3473](https://github.com/quarto-dev/quarto-cli/issues/3473)): Add support for `body-right` and `body-left` layouts for Website Table of Contents.
- ([#3895](https://github.com/quarto-dev/quarto-cli/discussions/3895)): Other format links can appear on the left (ensure that they follow the `toc-location` whether or not a toc is visible).
- ([#4840](https://github.com/quarto-dev/quarto-cli/issues/4840)): Add support for specifying a custom Hypothesis client url using `client-url`
- ([#4882](https://github.com/quarto-dev/quarto-cli/issues/4882)): Add support for `canonical-url`, which when provided will include a link tag with rel='canonical' which will use an explictly provided or automatically generated canonical url for the document.
- ([#5189](https://github.com/quarto-dev/quarto-cli/issues/5189)): Ensure appendix shows even when `page-layout` is custom.
- ([#5210](https://github.com/quarto-dev/quarto-cli/issues/5210)): Update to Bootstrap 5.2.2
- ([#5393](https://github.com/quarto-dev/quarto-cli/issues/5393)): Properly set color of headings without using opacity.
- ([#5403](https://github.com/quarto-dev/quarto-cli/issues/5403)): Fix accessibility issues with the `kbd` shortcode.
- ([#5431](https://github.com/quarto-dev/quarto-cli/issues/5431)): Properly apply column positioning to title metadata.
- ([#5516](https://github.com/quarto-dev/quarto-cli/issues/5516)): Ensure that images which appear in the margin are properly marked as fluid.
- ([#5663](https://github.com/quarto-dev/quarto-cli/issues/5663)): Properly forward column grid position to sub grids with margin elements.
- ([#5700](https://github.com/quarto-dev/quarto-cli/issues/5700)): Don't show scrollbars on Windows when hovering over hover code annotations.
- ([#5708](https://github.com/quarto-dev/quarto-cli/issues/5708)): Fix hang when viewing pages with specific query parameter
- ([#5789](https://github.com/quarto-dev/quarto-cli/issues/5789)): Correct appearance of languageless code cells in some contexts
- ([#5794](https://github.com/quarto-dev/quarto-cli/issues/5794)): Fix incorrect caching behavior when `import` is used in scss themes.
- ([#5798](https://github.com/quarto-dev/quarto-cli/issues/5798)): Improve the layout consistency of HTML callouts.
- ([#5856](https://github.com/quarto-dev/quarto-cli/issues/5856)): Always render the title block of HTML pages (previously would only render when title or subtitle was provided).
- ([#5929](https://github.com/quarto-dev/quarto-cli/issues/5929)): Split border-bottom properties to avoid invalid `inherit` entry in resulting CSS.
- ([#5955](https://github.com/quarto-dev/quarto-cli/issues/5955)): Correct HTML callout appearance when title isn't present.
- ([#5957](https://github.com/quarto-dev/quarto-cli/issues/5957)): Fix layout issues when margin footnotes are contained in headings or other formatted text.
- ([#6004](https://github.com/quarto-dev/quarto-cli/discussions/6004)): Improve appearance of Cross Talk controls in Quarto HTML documents
- ([#6163](https://github.com/quarto-dev/quarto-cli/issues/6163)): Wrap `svg` output of `dot` cells in RawBlock `html` elements.
- ([#6430](https://github.com/quarto-dev/quarto-cli/issues/6430)): Fix layout issue with banner style title block authors when `page-layout:
- ([#6627](https://github.com/quarto-dev/quarto-cli/issues/6627)): Add a bit of margin-right to checkbox inputs.
- ([#6714](https://github.com/quarto-dev/quarto-cli/issues/6714)): Display title block for HTML when other (non-title/author/subtitle) metadata is present.
- ([#6833](https://github.com/quarto-dev/quarto-cli/issues/6833)): Handle partially-specified aspect ratio, width, and height attributes in `video` shortcode.
- ([#6910](https://github.com/quarto-dev/quarto-cli/issues/6910)): Properly forward `code-summary` as a global HTML option
- ([#7024](https://github.com/quarto-dev/quarto-cli/discussions/7024)): Ensure HTML documents can render properly even when installed Quarto files aren't writable
- ([#7137](https://github.com/quarto-dev/quarto-cli/discussions/7137)): Automatically set `rel="noopener"` when setting a target on external links
- ([#7183](https://github.com/quarto-dev/quarto-cli/discussions/7183)): Mark asides that appear in the margin with a `margin-aside` class
- ([#7187](https://github.com/quarto-dev/quarto-cli/issues/7187)): Add `html-table-processing: none` to document- and project-level metadata to disable HTML table processing. Add `{html-table-processing="none"}` to a fenced div to disable HTML table processing for the elements in that div. Add `html-table-processing: none` on knitr or jupyter cell to disable HTML table processing for the cell output content.
- ([#7441](https://github.com/quarto-dev/quarto-cli/issues/7441)): Links in hover box (e.g. links to DOI when hover for citations is opt-in) are now correctly process for external and new window processing (when `link-external-icon: true` and `link-external-newwindow: true`).
- ([#7542](https://github.com/quarto-dev/quarto-cli/discussions/7542)): Title block will properly present author affiliations when there is a mix of authors with affiliations and authors without affiliations
- Ensure that code annotation buttons are not selectable text.
- ([#7364](https://github.com/quarto-dev/quarto-cli/discussions/7364)): Restore support for `layout-align` attribute in panels

## Appendix

- ([#6783](https://github.com/quarto-dev/quarto-cli/issues/6783)): Add additional CC licenses, improve link text
- ([#5685](https://github.com/quarto-dev/quarto-cli/issues/5685)): Provide consistent ids for appendix sections

## RevealJS Format

- ([#1943](https://github.com/quarto-dev/quarto-cli/issues/1943)): Allow setting `code-block-height` in presentation front matter.
- ([#3671](https://github.com/quarto-dev/quarto-cli/issues/3671)): Remove untitled slides from the table of contents.
- ([#5546](https://github.com/quarto-dev/quarto-cli/issues/5546)): Images inside links can't be stretched, and so auto-stretch feature now ignores them.
- ([#5783](https://github.com/quarto-dev/quarto-cli/issues/5783)): Ensure fenced code blocks work with line numbers.
- ([#6120](https://github.com/quarto-dev/quarto-cli/issues/6120)): `pdf-max-pages-per-slide` is now correctly setting [`pdfMaxPagesPerSlide` config](https://revealjs.com/pdf-export/#page-size) for RevealJS.
- ([#6827](https://github.com/quarto-dev/quarto-cli/issues/6120)): Correctly layout callout in revealjs slides when changing appearance.
- ([#6853](https://github.com/quarto-dev/quarto-cli/issues/6853), [#5208](https://github.com/quarto-dev/quarto-cli/issues/5208)): Wrap callout in div when attr is non-empty.
- ([#7042](https://github.com/quarto-dev/quarto-cli/issues/7042)): Line highligthting now works correctly with code annotation.
- ([#7104](https://github.com/quarto-dev/quarto-cli/issues/7104)): Line highlighting progressive reveal now correctly has code annotation anchor on the right.
- ([#7366](https://github.com/quarto-dev/quarto-cli/issues/7366)): `smaller: true` now applies correctly on nested slides.
- ([#7394](https://github.com/quarto-dev/quarto-cli/issues/7394)): Fix issue with mermaid diagrams in revealjs slides when `output-location: fragment`.
- ([#4988](https://github.com/quarto-dev/quarto-cli/issues/4988)): targets for links on numbered code lines are removed, as revealjs doesn't support them because navigation is done by slide only.

## PDF Format

- ([#4370](https://github.com/quarto-dev/quarto-cli/issues/4370)): Hoist code cells deep in the AST out of layout cells to avoid `\raisebox` issues with the `Shaded` environment.
- ([#5078](https://github.com/quarto-dev/quarto-cli/issues/5078)): Ensure format-resources are copied before PDF rendering when `latex-auto-mk` is `false`
- ([#5969](https://github.com/quarto-dev/quarto-cli/issues/5969)): Correctly detect a required rerun for biblatex when using backref link options.
- ([#5690](https://github.com/quarto-dev/quarto-cli/issues/5690)): Improve validation of `pdf-engine`
- ([#6077](https://github.com/quarto-dev/quarto-cli/issues/6077)): Make sure proof environments are tight around contents.
- ([#6907](https://github.com/quarto-dev/quarto-cli/issues/6907)): Fix issue with footnote mark line processor not triggering.
- ([#6990](https://github.com/quarto-dev/quarto-cli/issues/6990)): Fix an issue where underscore in `filename` code cell attribute were not escaped.
- ([#7175](https://github.com/quarto-dev/quarto-cli/issues/7175)): Fix an issue with code annotations when more than one digit is used for annotation number.
- ([#7267](https://github.com/quarto-dev/quarto-cli/issues/7267)): Fix issue with longtable environments interfering with the `table` counter.
- ([#7434](https://github.com/quarto-dev/quarto-cli/issues/7434)): Support `resource-path` when resolving images in PDF
- ([#7534](https://github.com/quarto-dev/quarto-cli/issues/7534)): Fix issue with multiple paragraph footnotes when using `reference-location: margin`.
- ([#7568](https://github.com/quarto-dev/quarto-cli/issues/7568)): Code annotation now works in LaTeX document when having other comments on same line.
- ([#6716](https://github.com/quarto-dev/quarto-cli/issues/6716)): Fix `marginpar` error when placing citations in the margin

## Docusaurus Format

- ([#5152](https://github.com/quarto-dev/quarto-cli/issues/5152)): Support for `code-line-numbers: true` in Docusaurus output.
- ([#7201](https://github.com/quarto-dev/quarto-cli/issues/7201)): Support for [line highlighting](https://docusaurus.io/docs/markdown-features/code-blocks#highlighting-with-metadata-string) using `code-line-numbers`, as raw block attributes or code cell options.

## Beamer Format

- ([#3650](https://github.com/quarto-dev/quarto-cli/issues/3650)): Use `classoption=notheorems` to not conflict with Quarto's own theorem environments.
- ([#5536](https://github.com/quarto-dev/quarto-cli/issues/5536)): Correctly support Code Filename feature for Beamer output by fixing issue with float environment.
- ([#6041](https://github.com/quarto-dev/quarto-cli/issues/6041)): Correctly support code block appearance options (`code-block-bg` and `code-block-border-left`).
- ([#6226](https://github.com/quarto-dev/quarto-cli/issues/6226)): Correctly detect the need for an additional compilation for TOC layout when using `lualatex`

## Asciidoc Format

- ([#6589](https://github.com/quarto-dev/quarto-cli/issues/6589)): Don't crash when `format: asciidoc` with a missing title.
- ([#7632](https://github.com/quarto-dev/quarto-cli/issues/7632)): Render citations properly inside callouts

## Confluence Format

- ([#5151](https://github.com/quarto-dev/quarto-cli/issues/5151)): Provide an informational message about attachment delays when publishing.
- ([#7256](https://github.com/quarto-dev/quarto-cli/issues/7256)): No undesired newline are created anymore in Callouts.

## Website Listings

- ([#3933](https://github.com/quarto-dev/quarto-cli/issues/3933)): Don't emit base Quarto CSS or theme highlighting CSS when `minimal` is selected.
- ([#4800](https://github.com/quarto-dev/quarto-cli/issues/4800)): Add support for including an `xml-stylesheet` in listings. Use the `xml-stylesheet: example.xsl` under `feed:` to provide a path to an XSL style sheet to style your RSS feed.
- ([#5371](https://github.com/quarto-dev/quarto-cli/issues/5371)): Properly compute the trimmed length of descriptions included in listings.
- ([#5463](https://github.com/quarto-dev/quarto-cli/issues/5463)): Error if the `contents` of a listing match no items.
- ([#5742](https://github.com/quarto-dev/quarto-cli/issues/5742)): Use any element to compute a description for the listing, even when there are no paragraphs.
- ([#5802](https://github.com/quarto-dev/quarto-cli/issues/5802)): Don't display the string `undefined` for date values if a listing table displays items without a date.
- ([#5805](https://github.com/quarto-dev/quarto-cli/issues/5805)): Update the inherited `word-break: break-word` style (Bootstrap) to `word-break: keep-all` to prevent hyphenation of words in listings.
- ([#6029](https://github.com/quarto-dev/quarto-cli/issues/6029)): Only use the `image-placeholder` for a listing if no other image is available.
- ([#6091](https://github.com/quarto-dev/quarto-cli/issues/6091)): Don't use remote / absolutes images when auto-discovering images.
- ([#6268](https://github.com/quarto-dev/quarto-cli/issues/6268)): Enable listings even when `theme: none`
- ([#6407](https://github.com/quarto-dev/quarto-cli/issues/6407)): Add supporting for the field `word-count` for listing items. It is not displayed by default.
- ([#6408](https://github.com/quarto-dev/quarto-cli/issues/6408)): Fix error on Windows when using yaml to create a listing with an external (e.g. `path: https://www.quarto.org`)
- ([#6447](https://github.com/quarto-dev/quarto-cli/issues/6447)): Fix image placholder for pages with more than one listing (or a single listing passed as an array item in yaml)
- ([#6777](https://github.com/quarto-dev/quarto-cli/issues/6777)): Add support for complex fields like `citation.container-title` when includes custom fields in listings.
- ([#6903](https://github.com/quarto-dev/quarto-cli/issues/6903)): Don't display the `path` field for external paths provided in metadata files.
- ([#6904](https://github.com/quarto-dev/quarto-cli/issues/6904)): Within feeds, remove `index.html` from urls which shouldn't include it.
- ([#7088](https://github.com/quarto-dev/quarto-cli/issues/7088)): Don't emit extraneous link or whitespace in default listing template.
- ([#7184](https://github.com/quarto-dev/quarto-cli/issues/7184)): Properly use the boostrap variable `pagination-active-color` for coloring pagination controls.
- ([#7634](https://github.com/quarto-dev/quarto-cli/issues/7634)): Use an explicit width to ensure default listing layout doesn't grow outside its desired boundss
- ([#7345](https://github.com/quarto-dev/quarto-cli/issues/7345)): Improve display of categories in a table style listing
- ([#7699](https://github.com/quarto-dev/quarto-cli/issues/7699)): Properly ignore non-HTML output for listings when project level renders render HTML and other formats (for example, a book of both HTML and PDF format)
- ([#7290](https://github.com/quarto-dev/quarto-cli/issues/7290)): Add support for `feed:type` of `metadata`, which will use only explicitly provided description metadata when generating an RSS feed. Additionally, note that `partial` feed types will prefer to use an explicit description over the first paragraph, when a description is available.
- Add support for programmatically filtering content from a listing using `include` or `exclude` with glob syntax to include or exclude specific items from the listing. See <https://github.com/quarto-dev/quarto-cli/commit/d415d9ca5b7cb59a8a4750dd3eeb60116b931bd6s>

## Websites

- Add support for `navbar > toggle-position` to control whether the responsive navbar toggle appears on the right or the left.
- Add support for setting `page-navigation: true|false` in either a page or in `_metadata.yml`. This allows individual pages or sections of a website to control whether `page-navigaation` appears.
- Add support for `bread-crumbs: true|false` to control whether bread crumbs are displayed. Add support for display of breadcrumbs on full width (non-mobile) pages when `bread-crumbs` is true. Default value is true.
- Add support for `show-item-context` key within the `search` key to control whether page parents are display next to items in search results. Pass `tree`, `parent`, `root`, or boolean (if you pass true, `tree` is the default).
- ([#4668](https://github.com/quarto-dev/quarto-cli/issues/4668)): Allow per page metadata (front matter or a `_metadata.yml` file) to overide the `repo-url` for a page by providing a `repo-url`
- ([#4739](https://github.com/quarto-dev/quarto-cli/issues/4739)): Improve handling of reader mode at mobile responsive sizes
- ([#5204](https://github.com/quarto-dev/quarto-cli/issues/5204)): About pages rely upon TOC being positioned right, so force that to be true
- ([#5212](https://github.com/quarto-dev/quarto-cli/issues/5212)): Ensure navbar search button respects `collapse-below` and remains aligned properly
- ([#5251](https://github.com/quarto-dev/quarto-cli/issues/5251)): Allow individual pages to specify `image: false` to prevent image discover for Twitter and Open Graph metadata.
- ([#5283](https://github.com/quarto-dev/quarto-cli/issues/5283)): Add support for setting `repo-actions: false` in a document to prevent the display of repository actions on a specific page.
- ([#5389](https://github.com/quarto-dev/quarto-cli/issues/5389)): Allow a website project to provide a default image used in social metadata tags.
- ([#5604](https://github.com/quarto-dev/quarto-cli/issues/5604)): Process footer content as blocks.
- ([#5624](https://github.com/quarto-dev/quarto-cli/issues/5624)): Add support for localized Cookie Consent (using either the document's language or by specifying the language explicitly under the cookie consent key).
- ([#5625](https://github.com/quarto-dev/quarto-cli/issues/5625)): Prefer the website image (if specified) over undecorated images that appear in the page.
- ([#5689](https://github.com/quarto-dev/quarto-cli/issues/5689)): Don't use a single sidebar with an id as a global sidebar (the id explicitly means that the sidbar will match pages specifying that id or pages which the sidebar contains).
- ([#5756](https://github.com/quarto-dev/quarto-cli/issues/5756)): Add `rel="..."` resolution to navbar tools.
- ([#5763](https://github.com/quarto-dev/quarto-cli/issues/5763)): Add support for a keyboard shortcut to launch search (defaults to `f` or `/`). Use `search` > `keyboard-shortcut` to override with your own key(s).
- ([#5932](https://github.com/quarto-dev/quarto-cli/issues/5932)): Correct Open Graph metadata key name for `og:site_name`
- ([#6432](https://github.com/quarto-dev/quarto-cli/issues/6432)): Don't decorate navigation tools with external link icon (we generally don't decorate navigation chrome in this way)
- ([#6703](https://github.com/quarto-dev/quarto-cli/issues/6703)): Warn users when a `theme` key in a document is being ignored.
- ([#6704](https://github.com/quarto-dev/quarto-cli/issues/6704)): Use the correct title when there are duplicate sidebar `href` targets
- ([#6708](https://github.com/quarto-dev/quarto-cli/issues/6708)): Prevent duplication of footnotes within the abstract or description within websites and books.
- ([#6732](https://github.com/quarto-dev/quarto-cli/issues/6732)): Allow specifying global alt text for social metadata
- ([#7447](https://github.com/quarto-dev/quarto-cli/issues/7447)): Changing the `$primary` color in a SCSS theme will now properly change the navigation bar background color.
- ([#7754](https://github.com/quarto-dev/quarto-cli/issues/7754)): Use the site title as the html `title` for a page if no other title is available.

## Website Search

- ([#7105](https://github.com/quarto-dev/quarto-cli/issues/7105)): Improve search results by raising default limit and fixing and removing warning that would appear for Algolia when limit was more than 20.
- ([#7150](https://github.com/quarto-dev/quarto-cli/issues/7150)): Search keyboard shortcut will not intercept keys directed at inputs.
- ([#7117](https://github.com/quarto-dev/quarto-cli/issues/7117)): Ensure that search works properly in mobile layouts when not scrolled to top of page (don't close search when scroll occurs because of keyboard being shown).
- ([#7796](https://github.com/quarto-dev/quarto-cli/issues/7796)): Allow providing placeholder text using the language key `search-text-placeholder`

## Books

- ([#5454](https://github.com/quarto-dev/quarto-cli/issues/5454)): Fix errors previewing with formats such as `asciidoc` are added to book projects.
- ([#5630](https://github.com/quarto-dev/quarto-cli/issues/5630)): Properly form sharing URL for books
- ([#6708](https://github.com/quarto-dev/quarto-cli/issues/6708)): Prevent duplication of footnotes within the abstract or description within websites and books.
- ([#7206](https://github.com/quarto-dev/quarto-cli/issues/7206)): Properly enabled `issue-url` for books

## Publishing

- ([#5436](https://github.com/quarto-dev/quarto-cli/issues/5436)): Add support for publishing to Posit Cloud.

## Video (and Audio)

- ([#5496](https://github.com/quarto-dev/quarto-cli/issues/5496), [#5847](https://github.com/quarto-dev/quarto-cli/issues/5847), [#5268](https://github.com/quarto-dev/quarto-cli/issues/5268)): Properly display local audio and video files with website projects (properly discover the `src` as a resource)

## Preview

- Display render output/progress for previews that take longer than 2 seconds
- Ability to cancel an executing preview from within the progress UI
- Automatically render missing formats (e.g. PDF, MS Word) on the fly
- Correct detection of Hugo project type from `hugo.toml` (in addition to already supported `config.toml`)
- Only re-use Jupyter kernels for languages that explicitly opt into it
- ([#5882](https://github.com/quarto-dev/quarto-cli/issues/5882)): Disable browser cache using `Cache-Control` header config in the viewer redirect for PDF preview, correctly allowing a HTML preview later on same port.

## Jupyter

- Support for executing inline expressions (e.g. `` `{python} x` ``)
- Improved detection/exclusion of spurious matplotlib plain text output
- Correctly exclude `id` fields when converting Colab notebooks to qmd.
- More thorough cleaning out of text artifacts created by matplotlib intermediate statements.
- Added `ipynb-shell-interactivity` option (enables specification of IPython [`InteractiveShell.ast_node_interactivity`](https://ipython.readthedocs.io/en/stable/config/options/terminal.html#configtrait-InteractiveShell.ast_node_interactivity) option)
- Only search for Julia conda installation when the engine language is Julia
- Support for `plotly-connected` option to determine where Plotly is embedded or loaded from CDN
- Reduce default margins for Plotly figures (t=30,r=0,b=0,l=0)
- Restart kernel daemon when non-package Python modules change
- ([#6344](https://github.com/quarto-dev/quarto-cli/issues/6344)): Somewhat improve the error message in case of YAML parsing errors in metadata of Python code cells.
- ([#6367](https://github.com/quarto-dev/quarto-cli/issues/6367)): Fix bug with nested code cells in the generation of Jupyter notebook from .qmd files.
- ([#6393](https://github.com/quarto-dev/quarto-cli/pull/6393)): Search `JULIA_HOME` for Julia-specific Python installations.
- ([#7016](https://github.com/quarto-dev/quarto-cli/pull/7016)): Ignore directories for which we don't have permissions when searching for unactivated environments.
- ([#7302](https://github.com/quarto-dev/quarto-cli/issues/7302)): Avoid name collisions when embedding output from multiple notebooks in a Quarto document
- ([#7512](https://github.com/quarto-dev/quarto-cli/issues/7512)): Improved error message listing known kernels, when a kernel set with `jupyter` key in YAML is not found.
- ([#7548](https://github.com/quarto-dev/quarto-cli/issues/7548)): Don't use `fig_format="png"` in Julia's CairoMakie because of interaction with `display()`
- ([#7607](https://github.com/quarto-dev/quarto-cli/issues/7607)): Make `output: asis` behave the same way as the `knitr` engine, emitting div enclosures when necessary.

## Knitr

- ([#4735](https://github.com/quarto-dev/quarto-cli/pull/4735)): Special `verbatim` and `embed` language engine for knitr's chunk are now better supported, including with special quarto cell option like `echo: fenced`.
- ([#6775](https://github.com/quarto-dev/quarto-cli/pull/6775)): Avoid duplicating special internal `tools:quarto` R environment used for making `ojs_define()` accessible during knitting.
- ([#6792](https://github.com/quarto-dev/quarto-cli/issues/6792)): `fig-asp` provided at YAML config level now correctly work to set `fig.asp` chunk option in **knitr**.
- ([#7002](https://github.com/quarto-dev/quarto-cli/issues/7002)): `layout-valign` is correctly forwarded to HTML to tweak vertical figure layout alignment for computational figures.
- ([#5994](https://github.com/quarto-dev/quarto-cli/issues/5994)): Options like `include` or `echo` for `ojs` or `mermaid` cells are now correctly handled with knitr engine.
- ([#4869](https://github.com/quarto-dev/quarto-cli/issues/4869)): `sql` cell output has now correct Quarto treatment so that specific features like `column: margin` works.
- ([#7600](https://github.com/quarto-dev/quarto-cli/issues/7600)): `output: asis` now correctly don't emit `.cell-output-display` div around cell outputs of class `knit_asis`.
- ([#7877](https://github.com/quarto-dev/quarto-cli/issues/7877)): `crop: false` chunk options allows to opt out (per chunk or globally) automatic cropping in PDF when `pdfcrop` and `ghostscript` are detected. This complements knitr's way `crop: null`.

## OJS engine

- Update observablehq's runtime to version 5.6.0.
- ([#4927](https://github.com/quarto-dev/quarto-cli/issues/4927)): Add support for `code-summary` option in OJS code cells.
- ([#5215](https://github.com/quarto-dev/quarto-cli/issues/5215)): Report CORS requests as plain text when serving single-file previews.
- ([#6267](https://github.com/quarto-dev/quarto-cli/issues/6267)): Fix error message when running in `file://`.
- ([#7537](https://github.com/quarto-dev/quarto-cli/issues/7537)): Code annotations works better with OJS cells.
- ([#7747](https://github.com/quarto-dev/quarto-cli/issues/7747)): Fix `FileAttachment` path resolution to work with `revealjs` format (and more generally, URLs that have a non-empty hash).

## Mermaid diagrams

- Upgrade to 10.2.0-rc.2
- ([#5426](https://github.com/quarto-dev/quarto-cli/issues/5426)): Don't escape mermaid output in markdown formats (author: @rcannood).

## Code Annotations

- ([#5339](https://github.com/quarto-dev/quarto-cli/issues/5339)): Improve behavior of code annotations when present on scrollable slides
- ([#6016](https://github.com/quarto-dev/quarto-cli/issues/6016)): Ensure that annotations are on the correct line in Safari
- ([#6385](https://github.com/quarto-dev/quarto-cli/issues/6385)): Add support for code annotation in fenced code cells
- ([#7056](https://github.com/quarto-dev/quarto-cli/issues/7056)): Only make content of the hover annotation scrollable if it necessary
- ([#7435](https://github.com/quarto-dev/quarto-cli/issues/7435)): Use `#` as a fallback comment character for unknown languages

## Author and Affiliations

- Add support for specifying author `roles`, with optional support for degree of contribution and automatic normalization of CreDiT roles, when applicable.
- Improved support for affiliation metadata, including `ringgold`, `isni`, `ror`
- Add support for `funding`, including support for simple strings or funding including `source`, `recipient`, and `investigator`. `source` and `recipient` may
  -be one or more simple strings, `ref`s to an author or affiliation id, or an object following the `institution` schema.
- ([#5764](https://github.com/quarto-dev/quarto-cli/issues/5764)): Add support for affiliations to include a `group` property to represent the team or research group within the affiliation
- ([#6068](https://github.com/quarto-dev/quarto-cli/issues/6068)): Properly display author names in default commonmark and gfm output
- ([#6138](https://github.com/quarto-dev/quarto-cli/issues/6138)): Add support for `degrees` to specify academic titles or professional certifications displayed following a personal name (for example, "MD", "PhD").
- ([#6139](https://github.com/quarto-dev/quarto-cli/issues/6139)): For markdown output that will not include yaml front matter, still perform author normalization. When `yaml_metadata_block` is enabled (or for pandoc markdown) do not normalize author front matter since that will result in extraneous author keys.

## Lua filters

- Add support for relative paths in `require()` calls.
- Add support `quarto.doc.add_resource` and `quarto.doc.add_supporting`. `add_resource` will add a resource file to the current render, copying that file to the same relative location in the output directory. `add_supporting` will add a supporting file to the current render, moving that file file to the same relative location in the output directory.
- ([#5242](https://github.com/quarto-dev/quarto-cli/issues/5242)): Add line numbers to error messages.
- ([#5461](https://github.com/quarto-dev/quarto-cli/issues/5461)): ensure return type of `stripTrailingSpace` is always `pandoc.List`.
- ([#5466](https://github.com/quarto-dev/quarto-cli/issues/5466)): Provide global environment `_G` to user filters.
- ([#6211](https://github.com/quarto-dev/quarto-cli/pull/6211)): Improve error message when a JSON filter (or a potentially misspelled Lua filter from an extension) is not found.
- ([#6215](https://github.com/quarto-dev/quarto-cli/issues/6215)): Add `quarto.utils.string_to_inlines` and `quarto.utils.string_to_blocks` to Lua API to convert a string to a list of inlines or blocks taking into account quarto's AST structure.
- ([#6289](https://github.com/quarto-dev/quarto-cli/issues/6289)): allow `markdownToInlines` to take empty string.
- ([#6935](https://github.com/quarto-dev/quarto-cli/issues/6935)): Add isGithubMarkdownOutput() to quarto.format API.
- ([#6935](https://github.com/quarto-dev/quarto-cli/issues/6935)): render callouts to `gfm` using GitHub's syntax.
- ([#7067](https://github.com/quarto-dev/quarto-cli/issues/7067)): Add new entry points to user Lua filters. See <https://quarto.org/docs/prerelease/1.4/lua_changes.html>.
- ([#7083](https://github.com/quarto-dev/quarto-cli/issues/7083)): Separate custom node handlers for Span and Div nodes, enabling conditional content spans (author: @knuesel)

## Debian Installer

- ([#3785](https://github.com/quarto-dev/quarto-cli/issues/3785)): Recommend installation of `unzip`, which is used when installed extensions.
- ([#5167](https://github.com/quarto-dev/quarto-cli/issues/5167)): Don't fail installation if symlink cannot be created in path.

## Citable Articles

- ([#6766](https://github.com/quarto-dev/quarto-cli/issues/6766)): Add `id` as valid CSL property when specifying a documents citation metadata.

## Crossrefs

- ([#2551](https://github.com/quarto-dev/quarto-cli/issues/2551)): Support crossreferenceable figures without captions.
- ([#6620](https://github.com/quarto-dev/quarto-cli/issues/6620)): Introduce `FloatRefTarget` AST nodes that generalize crossref targets to include figures, tables, and custom floating elements.
- ([#7200](https://github.com/quarto-dev/quarto-cli/issues/7200)): Support Unicode in subref labels.

## Input format

- ([#7905](https://github.com/quarto-dev/quarto-cli/issues/7905)): Use `html+raw_html` as input format when processing HTML rawblocks for tables to avoid Pandoc converting SVG elements to images.

## Extensions

- ([#4889](https://github.com/quarto-dev/quarto-cli/issues/4889)): Improve error message when attempting to create a duplicate extension
- ([#6759](https://github.com/quarto-dev/quarto-cli/issues/6759)): Properly support format extensions controlling the order of filters that they use
- ([#7375](https://github.com/quarto-dev/quarto-cli/issues/7375)): Updating extensions will now remove files that are not present in newer versions of an extension.

## Other Fixes and Improvements

- Exit if project pre or post render script fails
- Support `--output-dir` for rendering individual files.
- Use InternalError in typescript code, and offer a more helpful error message when an internal error happens.
- ([#1237](https://github.com/quarto-dev/quarto-cli/issues/1237)): Allow `include` shortcodes to be resolved from inside non-executable code cells and metadata blocks.
- ([#1392](https://github.com/quarto-dev/quarto-cli/issues/1392)): Add tools and LaTeX information to `quarto check` output.
- ([#2214](https://github.com/quarto-dev/quarto-cli/issues/2214), reopened): don't report a non-existing version of Google Chrome in macOS.
- ([#3599](https://github.com/quarto-dev/quarto-cli/issues/3599), [#5870](https://github.com/quarto-dev/quarto-cli/issues/5870)): Fix hash issue causing unexpected render when `freeze` is activated on Windows but re-rendered on Linux (e.g. in Github Action).
- ([#4820](https://github.com/quarto-dev/quarto-cli/issues/4820)): Add support for setting the Giscus light/dark themes.
- ([#5377](https://github.com/quarto-dev/quarto-cli/issues/5377)): support `from: ` formats correctly.
- ([#5421](https://github.com/quarto-dev/quarto-cli/pull/5421)): Correct `quarto --help` command to provide correct commands and descriptions
- ([#5748](https://github.com/quarto-dev/quarto-cli/issues/5748)): Don't cleanup shared lib_dir files when using `embed-resources` within a project
- ([#5755](https://github.com/quarto-dev/quarto-cli/pull/5755)): Allow document metadata to control conditional content.
- ([#5785](https://github.com/quarto-dev/quarto-cli/issues/5785)): Don't process juptyer notebook markdown into metadata when embedding notebooks into documents.
- ([#5902](https://github.com/quarto-dev/quarto-cli/issues/5902)): Support paired shortcode syntax.
- ([#6013](https://github.com/quarto-dev/quarto-cli/issues/6013)): Don't error if citation is passed as a boolean value in metadata via flags
- ([#6042](https://github.com/quarto-dev/quarto-cli/issues/6042)): Correctly support empty lines in YAML blocks.
- ([#6154](https://github.com/quarto-dev/quarto-cli/issues/6154)): `quarto check knitr` does not fail anymore when user's `.Rprofile` contains `cat()` calls.
- ([#6178](https://github.com/quarto-dev/quarto-cli/pull/6178)): When `QUARTO_LOG_LEVEL=DEBUG`, information about search for a R binary will be shown.
- ([#6207](https://github.com/quarto-dev/quarto-cli/issues/6207)): When QUARTO_R is set to a non-existing path, a warning is now thrown like with QUARTO_PYTHON. Quarto still fallback to search a working R version.
- ([#6244](https://github.com/quarto-dev/quarto-cli/issues/6244)): Code annotation now works for executable code cells using `echo: fenced`. Also it now supports HTML and Markdown code cells.
- ([#6269](https://github.com/quarto-dev/quarto-cli/issues/6259)): Fix issue with YAML validation where the annotated value was incorrectly built.
- ([#6487](https://github.com/quarto-dev/quarto-cli/discussions/6487)): Fix `serviceworkers` check in `htmlDependency` to look at the correct key.
- ([#6568](https://github.com/quarto-dev/quarto-cli/issues/6568)): Trim file extension in data URI that might have been inadvertently added by Pandoc.
- ([#6620](https://github.com/quarto-dev/quarto-cli/pull/6620)): Rewrite Crossreferenceable figure support. See the [prerelease documentation](https://quarto.org/docs/prerelease/1.4/) for more information.
- ([#6697](https://github.com/quarto-dev/quarto-cli/pull/6697)): Fix issue with outputing to stdout (`quarto render <file> -o -`) on Windows.
- ([#6705](https://github.com/quarto-dev/quarto-cli/pull/6705)): Fix issue with gfm output being removed when rendered with other formats.
- ([#6746](https://github.com/quarto-dev/quarto-cli/issues/6746)): Let stdout and stderr finish independently to avoid deadlock.
- ([#6807](https://github.com/quarto-dev/quarto-cli/pull/6807)): Improve sourcemapping reference cleanup in generated CSS files.
- ([#6825](https://github.com/quarto-dev/quarto-cli/issues/6825)): Show filename when YAML parsing error occurs.
- ([#6836](https://github.com/quarto-dev/quarto-cli/issues/6836)): Fix missing `docx` format for `abstract` key in reference schema.
- ([#7013](https://github.com/quarto-dev/quarto-cli/issues/7013)): Improve error message when there is an issue finding or running R and add more verbosity in [verbose mode](https://quarto.org/docs/troubleshooting/#verbose-mode).
- ([#7032](https://github.com/quarto-dev/quarto-cli/issues/7032)): `quarto` is now correctly working when installed in a folder with spaces in path.
- ([#7131](https://github.com/quarto-dev/quarto-cli/issues/7131)): Fix typo in ISBN entry for JATS subarticle template (author: @jasonaris).
- ([#7252](https://github.com/quarto-dev/quarto-cli/issues/7252)): Improve handling with `tlmgr` of some mismatched LaTeX support files, associated with `expl3.sty` loading.
- ([#7502](https://github.com/quarto-dev/quarto-cli/pull/7502)): Correct `execute-debug` help text
- ([#7674](https://github.com/quarto-dev/quarto-cli/pull/7674)): Configure font paths for TinyTeX after installation so that `xetex` can find custom fonts correctly.
- ([#7675](https://github.com/quarto-dev/quarto-cli/pull/7675)): On Windows, `quarto install tinytex` will install TinyTeX to the directory defined by the environment variable `ProgramData` when `APPDATA` is not a suitable location for TeX Live.
<<<<<<< HEAD
- ([#4673](https://github.com/quarto-dev/quarto-cli/issues/4673)): Quarto now report in check and error message if **rmarkdown** R package minimal requirement (>= 2.3) is not fullfilled, and it will ask to update the package.
=======
- ([#7793](https://github.com/quarto-dev/quarto-cli/issues/7793)): When a project render list includes only negative globs, use those to filter out the default render list.
>>>>>>> 60067ddc
<|MERGE_RESOLUTION|>--- conflicted
+++ resolved
@@ -344,8 +344,5 @@
 - ([#7502](https://github.com/quarto-dev/quarto-cli/pull/7502)): Correct `execute-debug` help text
 - ([#7674](https://github.com/quarto-dev/quarto-cli/pull/7674)): Configure font paths for TinyTeX after installation so that `xetex` can find custom fonts correctly.
 - ([#7675](https://github.com/quarto-dev/quarto-cli/pull/7675)): On Windows, `quarto install tinytex` will install TinyTeX to the directory defined by the environment variable `ProgramData` when `APPDATA` is not a suitable location for TeX Live.
-<<<<<<< HEAD
 - ([#4673](https://github.com/quarto-dev/quarto-cli/issues/4673)): Quarto now report in check and error message if **rmarkdown** R package minimal requirement (>= 2.3) is not fullfilled, and it will ask to update the package.
-=======
-- ([#7793](https://github.com/quarto-dev/quarto-cli/issues/7793)): When a project render list includes only negative globs, use those to filter out the default render list.
->>>>>>> 60067ddc
+- ([#7793](https://github.com/quarto-dev/quarto-cli/issues/7793)): When a project render list includes only negative globs, use those to filter out the default render list.