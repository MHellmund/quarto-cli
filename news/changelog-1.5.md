--- conflicted
+++ resolved
@@ -30,15 +30,13 @@
 
 - ([#8385](https://github.com/quarto-dev/quarto-cli/issues/8385)): Properly copy project resources when extensions are installed at project level.
 
-<<<<<<< HEAD
 ## Shortcodes
 
 - ([#8316](https://github.com/quarto-dev/quarto-cli/issues/8316)): Add fallback value for the `env` shortcode
-=======
+
 ## Filters
 
 - ([#8417](https://github.com/quarto-dev/quarto-cli/issues/8417)): Maintain a single AST element in the output cells when parsing HTML from RawBlock elements.
->>>>>>> e7436a78
 
 ## Other Fixes
 
