All changes included in 1.8:

<<<<<<< HEAD
=======
## Formats

### `revealjs`

- ([#12598](https://github.com/quarto-dev/quarto-cli/pull/12598)): Ensure `.fragment` on an image with caption applies to whole figure.
>>>>>>> b563f06c

## Projects

### `website`

<<<<<<< HEAD
- ([#12616](https://github.com/quarto-dev/quarto-cli/issues/12616)): find SVG images in image discovery for listings.
=======
- ([#12551](https://github.com/quarto-dev/quarto-cli/pull/12551)): Improve warning issued when `aliases` would overwrite an existing document.
>>>>>>> b563f06c
<|MERGE_RESOLUTION|>--- conflicted
+++ resolved
@@ -1,20 +1,14 @@
 All changes included in 1.8:
 
-<<<<<<< HEAD
-=======
 ## Formats
 
 ### `revealjs`
 
 - ([#12598](https://github.com/quarto-dev/quarto-cli/pull/12598)): Ensure `.fragment` on an image with caption applies to whole figure.
->>>>>>> b563f06c
 
 ## Projects
 
 ### `website`
 
-<<<<<<< HEAD
-- ([#12616](https://github.com/quarto-dev/quarto-cli/issues/12616)): find SVG images in image discovery for listings.
-=======
 - ([#12551](https://github.com/quarto-dev/quarto-cli/pull/12551)): Improve warning issued when `aliases` would overwrite an existing document.
->>>>>>> b563f06c
+- ([#12616](https://github.com/quarto-dev/quarto-cli/issues/12616)): find SVG images in image discovery for listings.