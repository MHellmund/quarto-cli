--- conflicted
+++ resolved
@@ -13,12 +13,9 @@
 ## YAML validation
 
 - ([#11654](https://github.com/quarto-dev/quarto-cli/issues/11654)): Allow `page-inset` as value in `column` key for code cells.
-<<<<<<< HEAD
 - ([#10251](https://github.com/quarto-dev/quarto-cli/issues/10251)): EJS template for website now uses proper object to get alt text for logo in sidebar.
-=======
 - ([#12151](https://github.com/quarto-dev/quarto-cli/issues/12151)): Fix YAML validation in computations cell on Windows.
 - ([#12151](https://github.com/quarto-dev/quarto-cli/pull/12151)): Basic YAML validation is now active in cell for document using Julia engine.
->>>>>>> 7bacf5f2
 
 ## Website projects
 
